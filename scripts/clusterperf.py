--- conflicted
+++ resolved
@@ -277,7 +277,6 @@
             (obj_path, flatten_args(client_args), name), master_args='--masterServiceThreads 4', **cluster_args)
     print(get_client_log(), end='')
 
-<<<<<<< HEAD
 def indexBasic(name, options, cluster_args, client_args):
     cluster_args['timeout'] = 100
     cluster_args['num_servers'] = 5
@@ -292,14 +291,14 @@
     cluster_args['num_servers'] = 15 # for numkeys(1-20) in indexMultiple
     cluster.run(client='%s/ClusterPerf %s %s' %
             (obj_path, flatten_args(client_args), name), master_args='--masterServiceThreads 1', **cluster_args)
-=======
+    print(get_client_log(), end='')
+
 def indexScalability(name, options, cluster_args, client_args):
     cluster_args['timeout'] = 100000
     cluster_args['backups_per_server'] = 0
     cluster_args['replicas'] = 0
     cluster.run(client='%s/ClusterPerf %s %s' %
             (obj_path, flatten_args(client_args), name), master_args='-d --masterServiceThreads 2', **cluster_args)
->>>>>>> a14fe8eb
     print(get_client_log(), end='')
 
 #-------------------------------------------------------------------
@@ -320,12 +319,9 @@
     Test("readAllToAll", readAllToAll),
     Test("readNotFound", default),
     Test("writeAsyncSync", default),
-<<<<<<< HEAD
     Test("indexBasic", indexBasic),
     Test("indexMultiple", indexMultiple),
-=======
     Test("indexScalability", indexScalability),
->>>>>>> a14fe8eb
 ]
 
 graph_tests = [

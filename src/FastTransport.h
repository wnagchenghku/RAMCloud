/* Copyright (c) 2010-2011 Stanford University
 *
 * Permission to use, copy, modify, and distribute this software for any purpose
 * with or without fee is hereby granted, provided that the above copyright
 * notice and this permission notice appear in all copies.
 *
 * THE SOFTWARE IS PROVIDED "AS IS" AND THE AUTHOR(S) DISCLAIM ALL WARRANTIES
 * WITH REGARD TO THIS SOFTWARE INCLUDING ALL IMPLIED WARRANTIES OF
 * MERCHANTABILITY AND FITNESS. IN NO EVENT SHALL AUTHORS BE LIABLE FOR ANY
 * SPECIAL, DIRECT, INDIRECT, OR CONSEQUENTIAL DAMAGES OR ANY DAMAGES WHATSOEVER
 * RESULTING FROM LOSS OF USE, DATA OR PROFITS, WHETHER IN AN ACTION OF
 * CONTRACT, NEGLIGENCE OR OTHER TORTIOUS ACTION, ARISING OUT OF OR IN
 * CONNECTION WITH THE USE OR PERFORMANCE OF THIS SOFTWARE.
 */

#ifndef RAMCLOUD_FASTTRANSPORT_H
#define RAMCLOUD_FASTTRANSPORT_H

#include <sys/socket.h>
#include <netinet/ip.h>
#include <arpa/inet.h>

#include <vector>

#include "BoostIntrusive.h"
#include "Common.h"
#include "Cycles.h"
#include "Dispatch.h"
#include "Driver.h"
#include "ServerRpcPool.h"
#include "Transport.h"
#include "Window.h"

#undef CURRENT_LOG_MODULE
#define CURRENT_LOG_MODULE RAMCloud::TRANSPORT_MODULE

namespace RAMCloud {

/*
 * Control flow in/under FastTransport can be rather hairy.  Below a rough
 * stack trace is given for when a packet follows through the FastTransport
 * layer just to give a developer a rough idea of where to look.
 *
 * - Client Outbound
 *  - ClientSession::clientSend
 *   - ClientSession::getAvailableChannel
 *  - OutboundMessage::beginSending
 *  - OutboundMessage::send
 *  - OutboundMessage::sendOneData
 *
 * - Server Inbound
 *  - Dispatch::poll
 *  - Driver
 *  - FastTransport::handleIncomingPacket
 *  - ServerSession::processInboundPacket
 *  - ServerSession::processReceivedData
 *  - InboundMessage::processReceivedData
 *
 * - Server Outbound
 *  - ServerRpc::sendReply
 *  - ServerSession::beginSending
 *  - OutboundMessage::beginSending
 *  - OutboundMessage::send
 *
 * - Client Inbound
 *  - Dispatch::poll
 *  - Driver
 *  - FastTransport::handleIncomingPacket
 *  - ClientSession::processInboundPacket
 *  - ClientSession::processReceivedData
 *  - InboundMessage::processReceivedData
 */

/**
 * A Transport which supports simple, but reliable RPCs using unreliable
 * datagram protocols (Drivers).  See Transport for more information.
 */
class FastTransport : public Transport {
  PRIVATE:
    class Session;
    class ServerSession;
    class ClientSession;
  public:
    explicit FastTransport(Driver* driver);
    ~FastTransport();

    void dumpStats() {
        driver->dumpStats();
    }
    VIRTUAL_FOR_TESTING void handleIncomingPacket(Driver::Received *received);

    string getServiceLocator();
    void registerMemory(void* base, size_t bytes) {}

    /**
     * Manages an entire request/response cycle from the client perspective.
     *
     * Once the RPC is created start() will initiate the RPC and wait()
     * will block until the response is complete and valid.
     */
    class ClientRpc : public Transport::ClientRpc {
      PROTECTED:
        virtual void cancelCleanup();
      PRIVATE:
        ClientRpc(ClientSession* session,
                  Buffer* request, Buffer* response);

        /// The ClientSession on which to send/receive the RPC.
        ClientSession* const session;

        /// Entries to allow this RPC to be placed in a channel queue.
        IntrusiveListHook channelQueueEntries;

      PRIVATE:
        friend class FastTransport;
        friend class ClientSession;
        DISALLOW_COPY_AND_ASSIGN(ClientRpc);
    };

    virtual Transport::SessionRef
    getSession(const ServiceLocator& serviceLocator);

    /**
     * Serves as a unit of storage allocation for per Rpc server state.
     */
    class ServerRpc : public Transport::ServerRpc {
      public:
        ServerRpc(ServerSession* session, uint8_t channelId);
        virtual ~ServerRpc();
        void sendReply();

      PRIVATE:
        void maybeDequeue();

        /// The ServerSession this RPC is being handled on, const after setup().
        ServerSession* session;

        /**
         * The channel number in session this RPC is being handled on,
         * const after setup().
         */
        uint8_t channelId;

        friend class FastTransport;
        DISALLOW_COPY_AND_ASSIGN(ServerRpc);
    };

  PRIVATE:
    /**
     * Max number of concurrent RPCs per Session.
     *
     * A fixed number of channels which the server-side allocates
     * and returns in session open responses.
     */
    enum { NUM_CHANNELS_PER_SESSION = 8 };

    /**
     * Max number of channels to take advantage of on the client if they
     * are available on the server.
     *
     * If the server is prepared to handle RPCs on more channels than this
     * just use this number and leave the rest unused.  The client
     * dynamically allocates up to this number of channels after receiving a
     * session open response. See ClientSession::processSessionOpenResponse().
     */
    enum { MAX_NUM_CHANNELS_PER_SESSION = 8 };

    /// Simulate uniform packet loss with this percentage.
    enum { PACKET_LOSS_PERCENTAGE = 0 };

    /**
     * firstMissingFrag + MAX_STAGING_FRAGMENTS - 1 is the highest fragNumber
     * that can be received without being thrown on the floor.  Indirectly
     * limits the highest packet number that can be acked.
     *
     * This prevents the sender/receiver from having to buffer an unbounded
     * number of fragments before they can be appended to a buffer allowing
     * for static allocation of fragment and ackresponse storage.
     */
    enum { MAX_STAGING_FRAGMENTS = 32 };

    /// Maximum number of in-flight non-acked fragments.
    enum { WINDOW_SIZE = 10 };

    /// Sender requests ack every REQ_ACK_AFTERth packet.
    enum { REQ_ACK_AFTER = 5 };

    /// If the other end of the connection does not respond when expected,
    /// we send packets to wake it up at regular intervals.  The constant
    /// below determines how many intervals can elapse before we give up and
    /// abort the session.
    enum { MAX_SILENT_INTERVALS = 5 };

    /// Defines the normal return value for timeoutCycles, in nanoseconds.
    enum { TIMEOUT_NS = 10 * 1000 * 1000 }; // 10 ms

    /// Defines the normal return value for sessionExpireCycles, in seconds.
    enum { EXPIRE_SECONDS = 10 };

    /**
     * Returns a "reasonable" amount of time (in rdtsc cycles) for a server
     * to return a response or acknowledgment to a client after a request
     * has been issued.  If more than this amount of time elapses, the client
     * will retransmit or request an explicit acknowledgment.
     */
    static uint64_t
    timeoutCycles()
    {
#if TESTING
        if (timeoutCyclesOverride)
            return timeoutCyclesOverride;
#endif
        static uint64_t value = 0;
        if (value == 0)
            value = Cycles::fromNanoseconds(TIMEOUT_NS);
        return value;
    }

    /**
     * Returns a value indicating how long we're willing to wait before
     * considering a connection dead: if we've been actively trying to
     * communicate but haven't gotten any responses in this much time,
     * abort the session.
     */
    static uint64_t
    sessionAbortCycles()
    {
#if TESTING
        if (sessionAbortCyclesOverride)
            return sessionAbortCyclesOverride;
#endif
        static uint64_t value = 0;
        if (value == 0)
            value = Cycles::fromNanoseconds(TIMEOUT_NS * MAX_SILENT_INTERVALS);
        return value;
    }

    /**
     * Returns a value indicating how long a session can remain idle before
     * we close it (so that we don't have zillions of old sessions eating up
     * memory).
     */
    static uint64_t
    sessionExpireCycles()
    {
#if TESTING
        if (sessionExpireCyclesOverride)
            return sessionExpireCyclesOverride;
#endif
        static uint64_t value = 0;
        if (value == 0)
            value = Cycles::fromSeconds(EXPIRE_SECONDS);
        return value;
    }

    /**
     * Wire-format for FastTransport fragment Headers.
     */
    struct Header {
        Header()
            : sessionToken(0)
            , rpcId(0)
            , clientSessionHint(0)
            , serverSessionHint(0)
            , fragNumber(0)
            , totalFrags(0)
            , channelId(0)
            , direction(CLIENT_TO_SERVER)
            , requestAck(0)
            , pleaseDrop(0)
            , reserved1(0)
            , payloadType(DATA)
        {
        }

        /**
         * Legal values for payloadType field (a 4-bit field).
         */
        enum PayloadType {
            DATA         = 0,   ///< Payload contains user data.
            ACK          = 1,   ///< Payload contains AckResponse.
            SESSION_OPEN = 2,   ///< SessionOpenRequest or SessionOpenResponse
            RESERVED1    = 3,
            BAD_SESSION  = 4,   ///< Payload invalid, requested session bad.
            RESERVED2    = 5,
            RESERVED3    = 6,
            RESERVED4    = 7
        };

        /// Values for direction field.
        enum Direction {
            CLIENT_TO_SERVER = 0,   ///< Fragment is part of a client request.
            SERVER_TO_CLIENT = 1    ///< Fragment is part of a server response.
        };

        /**
         * Authentication token initially provided to a client by a server on
         * SessionOpenResponse.  The client must provide this token on each
         * following request reusing the same session.
         */
        uint64_t sessionToken;

        /**
         * Strictly increasing identifier to disambiguate (along with
         * sessionToken and channelId) which rpc this fragment is a part of.
         */
        uint32_t rpcId;

        /**
         * Offset into clientSessionTable of the ClientSession of this rpc.
         * Used for fast fragment to session association.  This must be
         * correct or the client will drop the packet after mismatching
         * the sessionToken.
         */
        uint32_t clientSessionHint;

        /**
         * Offset into serverSessionTable of the ServerSession of this rpc.
         * Used for fast fragment-to-session association.  This must be
         * correct or the server will drop the packet after mismatching
         * the sessionToken.  However: if payloadType is SESSION_OPEN then
         * this must be INVALID_TOKEN.
         */
        uint32_t serverSessionHint;

        /**
         * Position of this fragment in the rpc request or response starting
         * from 0 (for both request and response).
         */
        uint16_t fragNumber;

        /**
         * Total number of fragments the receiver should expect.  If
         * fragNumber == (totalFrags - 1) then this is the last fragment
         * in the request or response.
         */
        uint16_t totalFrags;

        /**
         * Which "channel" this rpc is being handled on.  Channels represent
         * concurrent rpcs being handled at a particular endpoint.
         */
        uint8_t channelId;

        /// Indicates whether going to the server or client.  See Direction.
        uint8_t direction:1;

        /// If this is set the receiver should emit an AckResponse.
        uint8_t requestAck:1;

        /**
         * This fragment should be dropped for testing and simulation purposes.
         *
         * FastTransport still sends this packet, but the recipient throws it
         * on the floor without processing it.  This allows debugging tools like
         * Wireshark to capture the packet still as compared to dropping it
         * before the packet is sent.
         */
        uint8_t pleaseDrop:1;

        /// Padding
        uint8_t reserved1:1;

        /**
         * Describes how the bytes in this fragment following this header
         * should be interpreted.  See PayloadType.
         */
        uint8_t payloadType:4;

        /// See payloadType.
        PayloadType getPayloadType()
        {
            return static_cast<PayloadType>(payloadType);
        }

        /// See direction.
        Direction getDirection()
        {
            return static_cast<Direction>(direction);
        }

        /**
         * For unit testing; convert a header in a buffer to a string.
         */
        static string headerToString(const void* header, uint32_t headerLen)
        {
            assert(headerLen == sizeof(Header));
            const Header* self = static_cast<const Header*>(header);
            return format(
                     "{ sessionToken:%lx rpcId:%u "
                     "clientSessionHint:%x serverSessionHint:%x "
                     "%u/%u frags "
                     "channel:%u "
                     "dir:%u reqACK:%u drop:%u "
                     "payloadType:%u }",
                     self->sessionToken, self->rpcId,
                     self->clientSessionHint, self->serverSessionHint,
                     self->fragNumber, self->totalFrags,
                     self->channelId,
                     self->direction, self->requestAck, self->pleaseDrop,
                     self->payloadType);
        }

        /// For unit testing; convert this header to a string.
        string toString()
        {
            return headerToString(this, sizeof(*this));
        }
    } __attribute__((packed));

    /**
     * Wire-format for response with PayloadType SESSION_OPEN.
     */
    struct SessionOpenResponse {
        /**
         * The number of channels that the client is allowed to use in
         * future RPCs on this session (channel ids must be in the
         * range [0..numChannels-1]).
         */
        uint8_t numChannels;
    } __attribute__((packed));

    /**
     * Wire-format for the ACK response payload.
     */
    struct AckResponse {
        /**
         * Convenience constructor to create a complete ACK response payload.
         *
         * \param firstMissingFrag
         *      See member documentation.
         * \param stagingVector
         *      See member documentation.
         */
        AckResponse(uint16_t firstMissingFrag,
                    uint32_t stagingVector = 0)
            : firstMissingFrag(firstMissingFrag)
            , stagingVector(stagingVector)
        {
        }

        /// See InboundMessage::firstMissingFrag.
        uint16_t firstMissingFrag;

        /**
         * Bit vector describing which frags beyond firstMissingFrag
         * have been received.  The first bit corresponds to the
         * (firstMissingFrag + 1)th fragment.
         */
        uint32_t stagingVector;
    } __attribute__((packed));

    /**
     * InboundMessage accumulates and assembles fragments into a complete
     * incoming message.
     *
     * An incoming message must first be associated (permanently) with a
     * particular Session, Channel, and timer configuration using setup().
     * To start assembling a message init() is first called to tell the
     * message object how many fragments to expect and where to place the
     * resulting data.
     *
     * From here a Channel hands fragments still wrapped by the Driver as
     * a Driver::Received to processReceivedData which takes care of the
     * details.
     *
     * Once an instance is no longer is use reset() must be called to allow
     * future reuse of the instance.
     */
    class InboundMessage {
      public:
        InboundMessage();
        ~InboundMessage();
        void setup(FastTransport* transport, Session* session,
                   uint32_t channelId, bool useTimer);
        void sendAck();
        void reset();
        void init(uint16_t totalFrags, Buffer* dataBuffer);
        bool processReceivedData(Driver::Received* received);
      PRIVATE:
        /// The transport to which this message belongs.  Set by setup().
        FastTransport* transport;

        /// The session to which this message belongs.  Set by setup().
        Session* session;

        /// The channel ID to which this message belongs.  Set by setup().
        uint32_t channelId;

        /// Total number of fragments that make up this message. Set by init().
        uint32_t totalFrags;

        /// fragNumber of the earliest fragment that is still missing from
        /// the inbound message.
        uint32_t firstMissingFrag;

        /**
         * Structure to hold received fragments that can't be added to the
         * buffer yet because fragments preceding them are still missing.
         *
         * This structure holds both a pointer to the data and the length.
         * The first element in the window corresponds to the
         * (firstMissingFrag + 1)th fragment.
         *
         * The memory region covered by each pair has been stolen from the
         * Driver and responsibility is passed to higher levels by eventually
         * wrapping it as a PayloadChunk.
         *
         * If this message has reset() called on it it will return any
         * memory pointed to by these pairs to the Driver.
         */
        Window<std::pair<char*, uint32_t>,
             MAX_STAGING_FRAGMENTS> dataStagingWindow;

        /**
         * The place to accumulate the result message.  Valid and available
         * for use at higher levels once processReceivedData returns true.
         *
         * It contains fragNumbers 0 up to but not including firstMissingFrag.
         */
        Buffer* dataBuffer;

        /**
         * When invoked by the dispatcher this timer will timeout the session if
         * it is idle for too long, otherwise it will just transmit an ACK.
         */
        class Timer : public Dispatch::Timer {
          public:
            explicit Timer(InboundMessage* const inboundMsg);
            virtual void handleTimerEvent();
          PRIVATE:
            /// The InboundMessage this timer sendAcks on or resets if fired.
            InboundMessage* const inboundMsg;

            DISALLOW_COPY_AND_ASSIGN(Timer);
        };

        /// Runs continuously between calls to init() and reset(); detects
        /// server timeouts.
        Timer timer;

        /// False means we don't use the timer (typically means we're the
        /// server side and timeouts are handled by the client)
        bool useTimer;

<<<<<<< HEAD
        /// Counts the number of timer intervals that have elapsed without
        /// any packet arrivals from the server; reset to 0 whenever new
        /// data arrives.
        int silentIntervals;

        friend class FastTransportTest;
        friend class InboundMessageTest;
=======
>>>>>>> b1792fb0
        DISALLOW_COPY_AND_ASSIGN(InboundMessage);
    };

    /**
     * OutboundMessage handles sending an RPC from the initiator's side.
     *
     * An OutboundMessage must first be associated (permanently) with a
     * particular Session, Channel, and timer configuration using setup().
     *
     * Users of OutboundMessage call beginSending() and funnel subsequest ACK
     * responses to the message using processReceivedAck().  Between the ACK
     * responses and internal timers the message will ensure reliable delivery
     * of the RPC request.  If the OutboundMessage represents a request once a
     * data fragment is received from the RPC destination it should be assumed
     * that the RPC response has begun and this OutboundMessage is done.
     * The message must be reset by calling reset() to allow future calls to
     * beginSending().
     */
    class OutboundMessage {
      public:
        OutboundMessage();
        ~OutboundMessage();
        void setup(FastTransport* transport, Session* session,
                   uint32_t channelId, bool useTimer);
        void reset();
        void beginSending(Buffer* dataBuffer);
        void send();
        bool processReceivedAck(Driver::Received* received);

      PRIVATE:
        void sendOneData(uint32_t fragNumber, bool forceRequestAck = false);

        /// Transport this message is associated with.
        FastTransport* transport;

        /// Session this message is associated with.
        Session* session;

        /// ID of the Channel this message is associated with.
        uint32_t channelId;

        /// The data this message is sending.
        Buffer* sendBuffer;

        /**
         * The number before which the receiving end has acknowledged receipt of
         * every fragment, in the range [0, totalFrags].
         */
        uint32_t firstMissingFrag;

        /// The total number of fragments in the message to send.
        uint32_t totalFrags;

        /**
         * The number of data packets sent on the wire since the last ACK
         * request. This is used to determine when to request the next ACK.
         */
         uint32_t packetsSinceAckReq;

        /**
         * Magic "timestamp" value used in sentTimes to indicate that the
         * corresponding fragment never needs to be retransmitted.
         */
        static const uint64_t ACKED = ~(0lu);

        /**
         * A record of when unacknowledged fragments were sent, which is useful
         * for retransmission.
         * A Window of MAX_STAGING_FRAGMENTS + 1 timestamps, where each entry
         * contains the TSC of the (firstMissingFrag + i)th packet was sent
         * (0 if it has never been sent), or ACKED if it has already been
         * acknowledged by the receiving end.
         * The 0th entry is implicitly ACKED when an AckResponse advances
         * the firstMissingFrag.  The 1th through 33th entries correspond
         * to each in the ACK bit vector the AckResponse.
         */
        Window<uint64_t, MAX_STAGING_FRAGMENTS + 1> sentTimes;

        /**
         * The time (in TSC units) when we received the most recent
         * acknowledgment from our peer.  Used to issue retransmissions
         * and to detect server timeouts.
         */
        uint64_t lastAckTime;

        /**
         * The total number of fragments the receiving end has acknowledged, in
         * the range [0, totalFrags]. This is used for flow control, as the
         * sender guarantees to send only fragments whose numbers are below
         * numAcked + WINDOW_SIZE.
         */
        uint32_t numAcked;

        /**
         * When invoked by the FastTransport timer code this timer will
         * timeout the session if it is idle for too long, otherwise it
         * call send() to resend packets which were sent awhile ago but
         * haven't been ACKed yet.
         */
        class Timer : public Dispatch::Timer {
          public:
            explicit Timer(OutboundMessage* const outboundMsg);
            virtual void handleTimerEvent();
          PRIVATE:
            /// Message this timer resends packets for or closes when fired.
            OutboundMessage* const outboundMsg;

            DISALLOW_COPY_AND_ASSIGN(Timer);
        };

        /// Handles idle session cleanup and retransmits due to timeout.
        Timer timer;

        /// False means we don't use the timer (typically means we're the
        /// server side and timeouts are handled by the client)
        bool useTimer;

        DISALLOW_COPY_AND_ASSIGN(OutboundMessage);
    };

    /**
     * Manages RPCs between a particular client and server and caches state
     * to create a fastpath for future RPCs.
     *
     * Sessions have a number of channels that allow multiple ongoing RPCs
     * and work queues which allows scheduling future RPC requests.
     *
     * Base class for ClientSession and ServerSession; allows InboundMessage
     * and OutboundMessage to be agnostic about which type of Session it is
     * associated with.
     */
    class Session : public Transport::Session {
      PROTECTED:
        /// Used to trash the token field; shouldn't be seen on the wire.
        static const uint64_t INVALID_TOKEN;

        /**
         * Create a session and permanently associate it with a FastTransport.
         *
         * \param transport
         *      The FastTransport this Session is associated with.
         * \param id
         *      Permanently fixes this Session's id.  See Session::id.
         */
        explicit Session(FastTransport* transport, uint32_t id)
            : id(id)
            , lastActivityTime(Context::get().dispatch->currentTime)
            , transport(transport)
            , token(INVALID_TOKEN)
        {}

      public:
        /// nop
        virtual ~Session() {}

        /**
         * This method destroys all of the state associated with a session,
         * but only if the session is not in active use for any RPCs.
         *
         * \param expectIdle
         *      True means the caller expects the session to be idle; if not,
         *      an error message should be logged.
         *
         * \return
         *      True means that the session was idle, so its state was
         *      destroyed.  False means the session was in use, so it couldn't
         *      be cleaned up.
         */
        virtual bool expire(bool expectIdle = false) = 0;

        /**
         * Populate a Header with all the fields necessary to send it to
         * the remote endpoint associated with this Session.
         *
         * The caller will want to set several additional fields in the
         * Header such as payloadType.
         *
         * \param[out] header
         *      The Header to populate.
         * \param channelId
         *      The id of the channel sending this message.
         */
        virtual void fillHeader(Header* const header,
                                uint8_t channelId) const = 0;

        /**
         * Return the address of remote endpoint associated with this session.
         *
         * \return
         *      See method description.
         */
        virtual const Driver::Address* getAddress() = 0;

        /**
         * Returns the authentication token the client needs to succesfully
         * reassociate with a ServerSession.
         *
         * \return
         *      See method description.
         */
        uint64_t
        getToken()
        {
            return token;
        }

        /**
         * This session's offset in FastTransport::serverSessions and 
         * FastTransport::clientSessions.
         * Used to provide the remote party with a hint enabling fast
         * association of a fragment with a Session.
         */
        const uint32_t id;

        /**
         * Later of (a) TSC when last packet arrived from the peer at the
         * other end and (b) TSC of the last time we started sending a new
         * RPC request or response.
         */
        uint64_t lastActivityTime;

        /// The FastTransport this session is associated with.
        FastTransport* const transport;

      PROTECTED:
        /**
         * Authentication token provided by the server. For ClientSession
         * this to identifes the client to the server, for ServerSession
         * it is used to identify the client.
         * Must be presented in all fragment headers that are associated
         * with a Session.
         */
        uint64_t token;

      PRIVATE:
        DISALLOW_COPY_AND_ASSIGN(Session);
    };

    /**
     * Manages RPCs between a particular client and server from
     * the server perspective.
     */
    class ServerSession : public Session {
      public:
        ServerSession(FastTransport* transport, uint32_t sessionId);
        ~ServerSession();
        void beginSending(uint8_t channelId);
        virtual void abort(const string& message);
        virtual ClientRpc* clientSend(Buffer* request, Buffer* response);
        virtual bool expire(bool expectIdle = false);
        virtual void fillHeader(Header* const header, uint8_t channelId) const;
        virtual const Driver::Address* getAddress();
        void processInboundPacket(Driver::Received* received);
        virtual void release();
        void startSession(const Driver::Address* clientAddress,
                          uint32_t clientSessionHint);

        /// Used to trash the hint field; shouldn't be seen on the wire except
        /// when opening a new session.
        static const uint32_t INVALID_HINT;

        /**
         * Used to maintain a linked list of free session in a
         * SessionTable.  See SessionTable for more detail.
         *
         * \bug Only public because the template friend doesn't work.
         */
        uint32_t nextFree;

      PRIVATE:
        /**
         * The state assoicated with an ongoing RPC.
         */
        struct ServerChannel {
          public:
            /// Trash for rpcId for when ServerChannel is IDLE.
            enum { INVALID_RPC_ID = ~(0u) };

            /**
             * This creates broken in/out messages that are reinitialized
             * by setup().
             */
            ServerChannel()
                : currentRpc(NULL)
                , inboundMsg()
                , outboundMsg()
                , rpcId(INVALID_RPC_ID)
                , state(IDLE)
            {
            }

            /**
             * Initialize a channel and make it ready for use.
             *
             * Resets the channel to an IDLE state and resets its
             * InboundMessage and OutboundMessage.
             *
             * \param transport
             *      The FastTranport this channel is associated with.
             * \param session
             *      The session this channel is associated with.
             * \param channelId
             *      The particular channel in session this channel represents.
             */
            void setup(FastTransport* transport,
                       ServerSession* session,
                       uint32_t channelId)
            {
                state = IDLE;
                rpcId = INVALID_RPC_ID;
                if (currentRpc != NULL)
                    transport->serverRpcPool.destroy(currentRpc);
                currentRpc = NULL;
                inboundMsg.setup(transport, session, channelId, false);
                outboundMsg.setup(transport, session, channelId, false);
            }

            /// The RPC this channel is actively servicing, or invalid if none.
            ServerRpc* currentRpc;

            /// The RPC request is accumulated here.
            InboundMessage inboundMsg;

            /// The RPC response is managed here.
            OutboundMessage outboundMsg;

            /**
             * Disambiguates fragments on subsequent rpcs to the same session
             * and channel.
             *
             * This increments each time a new RPC is started on a particular
             * channel for a particular session.
             */
            uint32_t rpcId;

            /// Current state of the channel.
            enum {
                IDLE,               ///< This channel has not received an RPC
                                    ///< since the session was opened.
                RECEIVING,          ///< InboundMessage is receiving.
                PROCESSING,         ///< Request complete, response not ready.
                SENDING_WAITING,    ///< OutboundMessage transmitting (or
                                    ///< response finished and waiting for next
                                    ///< RPC.
            } state;

          PRIVATE:
            DISALLOW_COPY_AND_ASSIGN(ServerChannel);
        };

        void processReceivedAck(ServerChannel* channel,
                                Driver::Received* received);
        void processReceivedData(ServerChannel* channel,
                                 Driver::Received* received);

        /**
         * The channels for this session.
         * One RPC can be serviced at a time per channel.
         */
        ServerChannel channels[NUM_CHANNELS_PER_SESSION];

        Driver::AddressPtr clientAddress;     ///< Where to send the response.

        /**
         * A token provided by the client about this session. We return this to
         * the client in responses to help it locate its information about the
         * session.
         */
        uint32_t clientSessionHint;

        // template friend doesn't work - no idea why
        template <typename T> friend class SessionTable;
        DISALLOW_COPY_AND_ASSIGN(ServerSession);
    };

    /**
     * Manages RPCs between a particular client and server from
     * the client perspective.
     */
    class ClientSession : public Session {
      public:
        ClientSession(FastTransport* transport, uint32_t sessionId);
        ~ClientSession();

        void cancelRpc(ClientRpc* rpc);
        ClientRpc* clientSend(Buffer* request, Buffer* response);
        virtual void abort(const string& message);
        void connect();
        bool expire(bool expectIdle = false);
        void fillHeader(Header* const header, uint8_t channelId) const;
        const Driver::Address* getAddress();
        void init(const ServiceLocator& serviceLocator);
        bool isConnected();
        void processInboundPacket(Driver::Received* received);
        void release() { expire(); }
        void sendSessionOpenRequest();

        /// Used to trash the hint field; shouldn't be seen on the wire.
        static const uint32_t INVALID_HINT;

        /**
         * Used to maintain a linked list of free sessions in a
         * SessionTable.  See SessionTable for more detail.
         *
         * \bug Only public because the template friend doesn't work.
         */
        uint32_t nextFree;

      PRIVATE:
        /**
         * The state associated with an ongoing RPC.
         */
        class ClientChannel {
          public:
            /**
             * This creates broken in/out messages that are reinitialized
             * by setup().
             */
            ClientChannel()
                : currentRpc(NULL)
                , inboundMsg()
                , outboundMsg()
                , rpcId(0)
                , state(IDLE)
            {
            }

            /**
             * Initialize a channel and make it ready for use.
             *
             * Resets the channel to an IDLE state and resets its
             * InboundMessage and OutboundMessage.
             *
             * \param transport
             *      The FastTranport this channel is associated with.
             * \param session
             *      The session this channel is associated with.
             * \param channelId
             *      The particular channel in session this channel represents.
             */
            void setup(FastTransport* transport,
                       FastTransport::Session* session,
                       uint32_t channelId)
            {
                state = IDLE;
                rpcId = 0;
                currentRpc = NULL;
                bool useTimer = true;
                outboundMsg.setup(transport, session, channelId, useTimer);
                inboundMsg.setup(transport, session, channelId, useTimer);
            }

            /// The RPC this channel is actively servicing.
            ClientRpc* currentRpc;

            /// The RPC request is accumulated here.
            InboundMessage inboundMsg;

            /// The RPC response is managed here.
            OutboundMessage outboundMsg;

            /**
             * The rpcId of the active RPC.
             *
             * This increments each time a new RPC is started on a particular
             * channel for a particular session.
             */
            uint32_t rpcId;

            /// Current state of the channel.
            enum {
                IDLE,       ///< Not handling an RPC.
                /**
                 * OutboundMessage transmitting, move to RECEIVING when the first
                 * response packet is received.
                 */
                SENDING,
                RECEIVING,  ///< InboundMessage is receiving.
            } state;

          PRIVATE:
            DISALLOW_COPY_AND_ASSIGN(ClientChannel);
        };

        /**
         * Handles timeouts and retries in SessionOpenRequests.
         */
        class Timer : public Dispatch::Timer {
          public:
            explicit Timer(ClientSession* session);
            virtual void handleTimerEvent();
            /**
             * The ClientSession for which we're waiting for a response
             * to a SessionOpenRequest.
             */
            ClientSession* session;
          PRIVATE:
            DISALLOW_COPY_AND_ASSIGN(Timer);
        };

        /**
         * The channels for this session.
         * One RPC can be serviced at a time per channel.
         */
        ClientChannel *channels;

        INTRUSIVE_LIST_TYPEDEF(ClientRpc, channelQueueEntries) ChannelQueue;

        /**
         * Queue of ClientRpcs currently awaiting service.  This session
         * pops Rpcs from this queue and processes them as channels
         * become free.
         */
        ChannelQueue channelQueue;

        /// Number of concurrent RPCs allowed in this session.  Zero means
        /// this session isn't connected to a server.
        uint32_t numChannels;

        Driver::AddressPtr serverAddress;     ///< Where to send requests.
        uint32_t serverSessionHint; ///< Session offset in remote SessionTable

        Timer timer; ///< Tracks timeout for SessionOpenRequests.

        /// Nonzero means we are in the process of opening this session; the
        /// value indicates how many session-open messages we have sent
        /// without receiving a response.  Zero means no session open
        /// operation is currently underway.
        int sessionOpenAttempts;

        /// If non-empty it means the session has been aborted, and the value
        /// is the reason for the abort.
        string abortMessage;

        void allocateChannels();
        void resetChannels();
        ClientChannel* getAvailableChannel();
        void processReceivedAck(ClientChannel* channel,
                                Driver::Received* received);
        void processReceivedData(ClientChannel* channel,
                                 Driver::Received* received);
        void processSessionOpenResponse(Driver::Received* received);
        void reassignChannel(ClientChannel* channel);

        template <typename T> friend class SessionTable;
        DISALLOW_COPY_AND_ASSIGN(ClientSession);
    };

    /**
     * Manages Sessions.
     *
     * Internally handles allocation and reuse of Sessions and also allows
     * fast access to sessions by offset into an indexed structure.
     *
     * \tparam T
     *      The type of Sessions this table manages.  Either ServerSession
     *      or ClientSession.
     */
    template <typename T>
    class SessionTable {
      public:
        enum {
            /// A Session with this as nextFree is not itself free.
            NONE = ~(0u),
            /// A Session with this as nextFree is last Session in the free list
            TAIL = ~(0u) - 1
        };

        /**
         * Create a SessionTable for a particular FastTransport.
         *
         * \param transport
         *      The FastTransport to associate all sessions this
         *      table creates with.
         */
        explicit SessionTable(FastTransport* transport)
            : firstFree(TAIL)
            , lastCleanedIndex(0)
            , sessions()
            , transport(transport)
        {
        }

        ~SessionTable() {
            for (uint32_t i = 0; i < sessions.size(); i++)
                delete sessions[i];
        }

        /**
         * Free all existing sessions and reset the table to its initial state.
         */
        void clear() {
            for (uint32_t i = 0; i < sessions.size(); i++)
                delete sessions[i];
            sessions.clear();
            lastCleanedIndex = 0;
            firstFree = TAIL;
        }

        /**
         * Fast access to a session by a sessionHint (which is simply an
         * offset into the SessionTable).
         *
         * Note: The caller is responsible for bounds checking this otherwise
         * the access is unsafe.
         *
         * \param sessionHint
         *      Which entry in the table to return.
         * \return
         *      A pointer to the Session corresponding to sessionHint.
         */
        T* operator[](uint32_t sessionHint) const
        {
            return sessions[sessionHint];
        }

        /**
         * Return a free Session, preferably reused.
         *
         * If all existing Sessions are currently busy the SessionTable is
         * extended and a new Session is returned.
         *
         * \return
         *      A pointer to a free Session.
         */
        T* get()
        {
            uint32_t sessionHint = firstFree;
            if (sessionHint >= size()) {
                // Invalid, no free sessions, so create a new one
                sessionHint = size();
                T* session = new T(transport, sessionHint);
                session->nextFree = TAIL;
                sessions.push_back(session);
            }
            T* session = sessions[sessionHint];
            firstFree = session->nextFree;
            session->nextFree = NONE;
            return sessions[sessionHint];
        }

        /**
         * Mark session as free, returning it to the stewardship of the
         * SessionTable.
         *
         * \param session
         *      The Session which the caller is no longer making use of.
         */
        void put(T* session)
        {
            session->nextFree = firstFree;
            firstFree = session->id;
        }

        /**
         * Scan the table looking for Session whose lastActivityTime is
         * beyond sessionExpireCycles(), calling Session::expire() on them
         * and returning them to the free list if possible.
         *
         * This implementation checks 5 sessions to see if they are ready
         * to be reused before returning.
         */
        void expire()
        {
            const uint32_t sessionsToCheck = 5;
            uint64_t now = Context::get().dispatch->currentTime;
            for (uint32_t i = 0; i < sessionsToCheck; i++) {
                lastCleanedIndex++;
                if (lastCleanedIndex >= sessions.size()) {
                    lastCleanedIndex = 0;
                    if (sessions.size() == 0)
                        break;
                }
                T* session = sessions[lastCleanedIndex];
                if (session->nextFree == NONE &&
                    (session->lastActivityTime +
                     sessionExpireCycles() <= now)) {
                    if (session->expire())
                        put(session);
                }
            }
        }

        /**
         * Returns the number of Sessions in the table (either busy or free).
         *
         * \return
         *      See method description.
         */
        uint32_t size()
        {
            return downCast<uint32_t>(sessions.size());
        }

      PRIVATE:
        /**
         * If firstFree == TAIL then no Sessions in the table are free,
         * otherwise firstFree is the offset of the first Session in the
         * table which is free.
         */
        uint32_t firstFree;

        /// Tracks where to resume expiry probing on calls to expire().
        uint32_t lastCleanedIndex;

        /// The actual table of session pointers.
        std::vector<T*> sessions;

        /// The transport to pass to the constructor of newly created Sessions.
        FastTransport* const transport;

        DISALLOW_COPY_AND_ASSIGN(SessionTable);
    };

    uint32_t dataPerFragment();
    uint32_t numFrags(const Buffer* dataBuffer);
    void sendBadSessionError(Header *header, const Driver::Address* address);
    void sendPacket(const Driver::Address* address,
                    Header* header, Buffer::Iterator* payload);

    /// The Driver used to send/recv packets for this FastTransport.
    Driver* const driver;

    /// Contains state for all RPCs this transport participates in as client.
    SessionTable<ClientSession> clientSessions;

    /// Contains state for all RPCs this transport participates in as server.
    SessionTable<ServerSession> serverSessions;

    /// Pool allocator for our ServerRpc objects.
    ServerRpcPool<ServerRpc> serverRpcPool;

    // If non-zero, overrides the value of timeoutCycles during tests.
    static uint64_t timeoutCyclesOverride;

    // If non-zero, overrides the value of sessionAbortCycles during tests.
    static uint64_t sessionAbortCyclesOverride;

    // If non-zero, overrides the value of sessionExpireCycles during tests.
    static uint64_t sessionExpireCyclesOverride;

    friend class MockReceived;
    friend class Services;
    friend class Poller;
    DISALLOW_COPY_AND_ASSIGN(FastTransport);
};

}  // namespace RAMCloud

#endif<|MERGE_RESOLUTION|>--- conflicted
+++ resolved
@@ -543,7 +543,6 @@
         /// server side and timeouts are handled by the client)
         bool useTimer;
 
-<<<<<<< HEAD
         /// Counts the number of timer intervals that have elapsed without
         /// any packet arrivals from the server; reset to 0 whenever new
         /// data arrives.
@@ -551,8 +550,6 @@
 
         friend class FastTransportTest;
         friend class InboundMessageTest;
-=======
->>>>>>> b1792fb0
         DISALLOW_COPY_AND_ASSIGN(InboundMessage);
     };
 

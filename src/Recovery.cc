/* Copyright (c) 2010-2012 Stanford University
 *
 * Permission to use, copy, modify, and distribute this software for any
 * purpose with or without fee is hereby granted, provided that the above
 * copyright notice and this permission notice appear in all copies.
 *
 * THE SOFTWARE IS PROVIDED "AS IS" AND THE AUTHOR(S) DISCLAIM ALL WARRANTIES
 * WITH REGARD TO THIS SOFTWARE INCLUDING ALL IMPLIED WARRANTIES OF
 * MERCHANTABILITY AND FITNESS. IN NO EVENT SHALL AUTHORS BE LIABLE FOR
 * ANY SPECIAL, DIRECT, INDIRECT, OR CONSEQUENTIAL DAMAGES OR ANY DAMAGES
 * WHATSOEVER RESULTING FROM LOSS OF USE, DATA OR PROFITS, WHETHER IN AN
 * ACTION OF CONTRACT, NEGLIGENCE OR OTHER TORTIOUS ACTION, ARISING OUT OF
 * OR IN CONNECTION WITH THE USE OR PERFORMANCE OF THIS SOFTWARE.
 */

#include <unordered_set>

#include "Recovery.h"
#include "BackupClient.h"
#include "Buffer.h"
#include "MasterClient.h"
#include "ShortMacros.h"
#include "Tub.h"

namespace RAMCloud {

/**
 * Create a Recovery to manage the recovery of a crashed master.
 * No recovery operations are performed until performTask() is called
 * (presumably by the MasterRecoveryManager's TaskQueue).
 *
 * \param taskQueue
 *      MasterRecoveryManager TaskQueue which drives this recovery
 *      (by calling performTask() whenever this recovery is scheduled).
 * \param tracker
 *      The MasterRecoveryManager's tracker which maintains a list of all
 *      servers in RAMCloud along with a pointer to any Recovery the server is
 *      particpating in (as a recovery master). This is used to select recovery
 *      masters and to find all backup data for the crashed master.
 * \param owner
 *      The owner is called back when recovery finishes and when it is ready
 *      to be deallocated. This is usually MasterRecoveryManager, but may be NULL
 *      for testing if the test takes care of deallocation of the Recovery.
 * \param crashedServerId
 *      The crashed master this Recovery will rebuild.
 * \param will
 *      A partitioned set of tablets or "will" of the crashed Master.
 *      It is represented as a tablet map with a partition id in the
 *      user_data field.  Partition ids must start at 0 and be
 *      consecutive.  No partition id can have 0 entries before
 *      any other partition that has more than 0 entries.  This
 *      is because the recovery recovers partitions up but excluding the
 *      first with no entries.
 * \param minOpenSegmentId
 *      Used to filter out replicas of segments which may have become
 *      inconsistent. A replica with a segment id less than this is
 *      not eligible to be used for recovery (both for log digest and
 *      object data purposes).
 */
Recovery::Recovery(TaskQueue& taskQueue,
                   RecoveryTracker* tracker,
                   Owner* owner,
                   ServerId crashedServerId,
                   const ProtoBuf::Tablets& will,
                   uint64_t minOpenSegmentId)
    : Task(taskQueue)
    , crashedServerId(crashedServerId)
    , will(will)
    , minOpenSegmentId(minOpenSegmentId)
    , tracker(tracker)
    , owner(owner)
    , recoveryId(generateRandom())
    , status(START_RECOVERY_ON_BACKUPS)
    , recoveryTicks()
    , replicaMap()
    , numPartitions()
    , successfulRecoveryMasters()
    , unsuccessfulRecoveryMasters()
    , testingBackupStartTaskSendCallback()
    , testingMasterStartTaskSendCallback()
    , testingBackupEndTaskSendCallback()
{
    metrics->coordinator.recoveryCount++;

<<<<<<< HEAD
/// Used in #Recovery::start().
struct MasterStartTask {
    MasterStartTask(Context& context,
                    Recovery& recovery,
                    const CoordinatorServerList::Entry& masterEntry,
                    uint32_t partitionId,
                    const vector<RecoverRpc::Replica>& replicaLocations)
        : context(context)
        , recovery(recovery)
        , masterEntry(masterEntry)
        , replicaLocations(replicaLocations)
        , partitionId(partitionId)
        , tablets()
        , masterClient()
        , rpc()
        , done(false)
    {}
    bool isReady() { return rpc && rpc->isReady(); }
    bool isDone() { return done; }
    void send() {
        auto locator = masterEntry.serviceLocator.c_str();
        LOG(NOTICE, "Initiating recovery with recovery master %s, "
            "partition %d", locator, partitionId);
        try {
            masterClient.construct(
                context.transportManager->getSession(locator));
            rpc.construct(*masterClient,
                          recovery.masterId, partitionId,
                          tablets,
                          replicaLocations.data(),
                          downCast<uint32_t>(replicaLocations.size()));
        } catch (const TransportException& e) {
            LOG(WARNING, "Couldn't contact %s, trying next master; "
                "failure was: %s", locator, e.message.c_str());
            send();
        } catch (const ClientException& e) {
            LOG(WARNING, "recover failed on %s, trying next master; "
                "failure was: %s", locator, e.toString());
            send();
        }
    }
    void wait() {
        try {
            (*rpc)();
        } catch (const TransportException& e) {
            auto locator = masterEntry.serviceLocator.c_str();
            LOG(WARNING, "Couldn't contact %s, trying next master; "
                "failure was: %s", locator, e.message.c_str());
            send();
            return;
        } catch (const ClientException& e) {
            auto locator = masterEntry.serviceLocator.c_str();
            LOG(WARNING, "recover failed on %s, trying next master; "
                "failure was: %s", locator, e.toString());
            send();
            return;
        }
        recovery.tabletsUnderRecovery += tablets.tablet_size();
        done = true;
=======
    // Figure out the number of partitions specified in the will.
    foreach (auto& tablet, will.tablet()) {
        if (tablet.user_data() + 1 > numPartitions)
            numPartitions = downCast<uint32_t>(tablet.user_data()) + 1;
>>>>>>> 156a925b
    }
}

<<<<<<< HEAD
    /// Shared RAMCloud information.
    Context& context;

    /// The parent recovery object.
    Recovery& recovery;

    /// The master server to kick off this partition's recovery on.
    const CoordinatorServerList::Entry& masterEntry;

    /// TODO(Rumble): Document me for the love of God.
    const vector<RecoverRpc::Replica>& replicaLocations;
    const uint32_t partitionId;
    ProtoBuf::Tablets tablets;
    Tub<MasterClient> masterClient;
    Tub<MasterClient::Recover> rpc;
    bool done;
    DISALLOW_COPY_AND_ASSIGN(MasterStartTask);
};

struct BackupEndTask {
    BackupEndTask(Context& context, const string& serviceLocator,
                  ServerId masterId)
        : context(context)
        , masterId(masterId)
        , serviceLocator(serviceLocator)
        , client()
        , rpc()
        , done(false)
    {}
    bool isReady() { return rpc && rpc->isReady(); }
    bool isDone() { return done; }
    void send() {
        auto locator = serviceLocator.c_str();
        try {
            client.construct(
                context.transportManager->getSession(locator));
            rpc.construct(*client, masterId);
            return;
        } catch (const TransportException& e) {
            LOG(WARNING, "Couldn't contact %s, ignoring; "
                "failure was: %s", locator, e.message.c_str());
        } catch (const ClientException& e) {
            LOG(WARNING, "recoveryComplete failed on %s, ignoring; "
                "failure was: %s", locator, e.toString());
        }
        client.destroy();
        rpc.destroy();
        done = true;
    }
    void wait() {
        if (!rpc)
            return;
        try {
            (*rpc)();
        } catch (const TransportException& e) {
            auto locator = serviceLocator.c_str();
            LOG(WARNING, "Couldn't contact %s, ignoring; "
                "failure was: %s", locator, e.message.c_str());
        } catch (const ClientException& e) {
            auto locator = serviceLocator.c_str();
            LOG(WARNING, "recoveryComplete failed on %s, ignoring; "
                "failure was: %s", locator, e.toString());
        }
        done = true;
    }
    Context& context;
    const ServerId masterId;
    const string& serviceLocator; // NOLINT
    Tub<BackupClient> client;
    Tub<BackupClient::RecoveryComplete> rpc;
    bool done;
    DISALLOW_COPY_AND_ASSIGN(BackupEndTask);
};
=======
Recovery::~Recovery()
{
}
>>>>>>> 156a925b

/**
 * Perform or schedule (without blocking (much)) whatever work is needed in
 * order to recover the crashed master. Called by MasterRecoveryManager
 * in response to schedule() requests by this recovery.
 * Notice, not all recovery related work is done via this method; some
 * work is done in response to external calls (for example,
 * recoveryMasterFinished()).
 */
void
Recovery::performTask()
{
    switch (status) {
    case START_RECOVERY_ON_BACKUPS:
        startBackups();
        break;
    case START_RECOVERY_MASTERS:
        startRecoveryMasters();
        break;
    case WAIT_FOR_RECOVERY_MASTERS:
        // Calls to recoveryMasterFinished drive
        // recovery from WAIT_FOR_RECOVERY_MASTERS to
        // BROADCAST_RECOVERY_COMPLETE.
        assert(false);
        break;
    case BROADCAST_RECOVERY_COMPLETE:
// Waiting to broadcast end-of-recovery until after the driving
// tabletsRecovered RPC completes makes sense, but it breaks recovery
// metrics since they use this broadcast as a signal to stop their recovery
// timers resulting in many divide by zeroes (since the client app sees
// the tablets as being up it gathers metrics before the backups are
// informed of the end of recovery).
// An idea for a solution could be to have the backups stop their timers
// when they receive the get metrics request.
#define BCAST_INLINE 0
#if !BCAST_INLINE
        broadcastRecoveryComplete();
#endif
        status = DONE;
        if (owner)
            owner->destroyAndFreeRecovery(this);
        break;
    case DONE:
    default:
        assert(false);
    }
}

/**
 * Returns true if all partitions of the will were recovered successfully.
 * False if some recovery master failed to recover its partition or if
 * recovery never got off the ground for some reason (for example, a
 * complete log could not be found among available backups).
 */
bool
Recovery::wasCompletelySuccessful() const
{
    return status > WAIT_FOR_RECOVERY_MASTERS &&
           unsuccessfulRecoveryMasters == 0;
}

/**
 * Returns a unique identifier associated with this recovery.
 * Used to reassociate recovery related rpcs from recovery masters to the
 * recovery that they are part of.
 */
uint64_t
Recovery::getRecoveryId() const
{
    return recoveryId;
}

// - private -

<<<<<<< HEAD
Recovery::BackupStartTask::BackupStartTask(
            const CoordinatorServerList::Entry& backupHost,
            Context& context,
            ServerId crashedMasterId,
            const ProtoBuf::Tablets& partitions,
            uint64_t minOpenSegmentId)
    : backupHost(backupHost)
    , context(context)
=======
namespace RecoveryInternal {
BackupStartTask::BackupStartTask(
            Recovery* recovery,
            ServerId backupId,
            ServerId crashedMasterId,
            const ProtoBuf::Tablets& partitions,
            uint64_t minOpenSegmentId)
    : backupId(backupId)
    , result()
    , recovery(recovery)
>>>>>>> 156a925b
    , crashedMasterId(crashedMasterId)
    , partitions(partitions)
    , minOpenSegmentId(minOpenSegmentId)
    , client()
    , rpc()
    , done()
    , testingCallback(recovery ?
                      recovery->testingBackupStartTaskSendCallback :
                      NULL)
{
}

/// Asynchronously send the startReadingData RPC to #backupHost.
void
BackupStartTask::send()
{
<<<<<<< HEAD
    client.construct(
        context.transportManager->getSession(
            backupHost.serviceLocator.c_str()));
    rpc.construct(*client, crashedMasterId, partitions);
    RAMCLOUD_LOG(DEBUG, "Starting startReadingData on %s",
                 backupHost.serviceLocator.c_str());
=======
    if (!testingCallback) {
        client.construct(recovery->tracker->getSession(backupId));
        rpc.construct(*client, crashedMasterId, partitions);
    } else {
        testingCallback->backupStartTaskSend(result);
    }
    LOG(DEBUG, "Starting startReadingData on backup %lu", backupId.getId());
>>>>>>> 156a925b
}

/**
 * Removes replicas and log digests from results that may be
 * inconsistent with the most recent state of the log being recovered.
 *
 * This involves checking "open" replicas and log digests against the
 * recorded minOpenSegmentId for the master being recovered and discarding
 * any entries or digests that have come from replicas for segments with an
 * id less than it.
 */
void
BackupStartTask::filterOutInvalidReplicas()
{
    // Remove any replicas from the results that are invalid because they
    // were found open and their segmentId is less than the minOpenSegmentId
    // for this master.
    enum { BYTES_WRITTEN_CLOSED = ~(0u) };
    vector<pair<uint64_t, uint32_t>> newIdAndLength;
    newIdAndLength.reserve(result.segmentIdAndLength.size());
    uint32_t newPrimarySegmentCount = 0;
    for (size_t i = 0; i < result.segmentIdAndLength.size(); ++i) {
        auto& idAndLength = result.segmentIdAndLength[i];
        if (idAndLength.second != BYTES_WRITTEN_CLOSED &&
            idAndLength.first < minOpenSegmentId) {
            LOG(DEBUG, "Removing replica for segmentId %lu from replica list "
                "for backup %lu because it was open and had an id less than "
                "the minOpenSegmentId (%lu) for the recovering master",
               idAndLength.first, backupId.getId(),
               minOpenSegmentId);
            continue;
        }
        if (i < result.primarySegmentCount)
            ++newPrimarySegmentCount;
        newIdAndLength.emplace_back(idAndLength);
    }
    std::swap(result.segmentIdAndLength, newIdAndLength);
    std::swap(result.primarySegmentCount, newPrimarySegmentCount);
    // We cannot use a log digest if it comes from a segment with a segmentId
    // less than minOpenSegmentId (the fact that minOpenSegmentId is higher
    // than this replicas segmentId demonstrates that a more recent log digest
    // was durably written to a later segment).
    if (result.logDigestSegmentId < minOpenSegmentId) {
        LOG(DEBUG, "Backup %lu returned a log digest for segmentId %lu but "
            "minOpenSegmentId for this master is %lu so discarding it",
            backupId.getId(), result.logDigestSegmentId, minOpenSegmentId);
        result.logDigestBytes = 0;
        result.logDigestBuffer.reset();
        result.logDigestSegmentId = -1;
        result.logDigestSegmentLen = -1;
    }
}

void
BackupStartTask::wait()
{
    try {
        if (!testingCallback)
            result = (*rpc)();
    } catch (const TransportException& e) {
        LOG(WARNING, "Couldn't contact %lu, failure was: %s",
            backupId.getId(), e.str().c_str());
        // Leave empty result as if the backup has no replicas.
    } catch (const ClientException& e) {
        LOG(WARNING, "startReadingData failed on %lu, failure was: %s",
            backupId.getId(), e.str().c_str());
        // Leave empty result as if the backup has no replicas.
    }
    rpc.destroy();
    client.destroy();

    filterOutInvalidReplicas();

    done = true;
    LOG(DEBUG, "Backup %lu has %lu segment replicas",
        backupId.getId(), result.segmentIdAndLength.size());
}

/**
 * Given lists of replicas provided by backups determine whether all
 * the segments in a log digest are claimed to be available on at
 * least one backup.
 *
<<<<<<< HEAD
 * \param context
 *      Overall information about the RAMCloud server. 
 * \param masterId
 *      The crashed master this Recovery will rebuild.
 * \param will
 *      A paritions set of tablets or "will" of the crashed Master.
 *      It is represented as a tablet map with a partition id in the
 *      user_data field.  Partition ids must start at 0 and be
 *      consecutive.  No partition id can have 0 entries before
 *      any other partition that has more than 0 entries.  This
 *      is because the recovery recovers partitions up but excluding the
 *      first with no entries.
 * \param serverList
 *      Reference to the Coordinator's list of all servers in RAMCloud. This
 *      is used to select recovery masters and to find all backup data for
 *      the crashed master.
 */
Recovery::Recovery(Context& context,
                   ServerId masterId,
                   const ProtoBuf::Tablets& will,
                   const CoordinatorServerList& serverList)

    : BaseRecovery(masterId)
    , context(context)
    , recoveryTicks(&metrics->coordinator.recoveryTicks)
    , replicaLocations()
    , serverList(serverList)
    , tabletsUnderRecovery()
    , will(will)
=======
 * \param tasks
 *      Already run tasks holding the results of startReadingData calls
 *      to all of the available backups.
 * \param taskCount
 *      Number of elements in #tasks.
 * \param digest
 *      Log digest which lists all the segments which must be replayed
 *      for a recovery of the associated crashed server's log to be
 *      successful and complete.
 *
 * \return
 *      True if at least one replica is available on some backup for
 *      every segment mentioned in the log digest.
 */
bool
verifyLogComplete(Tub<BackupStartTask> tasks[],
                 size_t taskCount,
                 const LogDigest& digest)
>>>>>>> 156a925b
{
    std::unordered_set<uint64_t> replicaSet;
    for (size_t i = 0; i < taskCount; ++i) {
        foreach (auto replica, tasks[i]->result.segmentIdAndLength)
            replicaSet.insert(replica.first);
    }

    uint32_t missing = 0;
    for (int i = 0; i < digest.getSegmentCount(); i++) {
        uint64_t id = digest.getSegmentIds()[i];
        if (!contains(replicaSet, id)) {
            LOG(NOTICE, "Segment %lu listed in the log digest but not found "
                "among available backups", id);
            missing++;
        }
    }

    if (missing) {
        LOG(NOTICE,
            "%u segments in the digest but not available from backups",
            missing);
    }

    return !missing;
}

/**
 * Extract log digest from all the startReadingData results.
 * If multiple log digests are found the one from the replica with the
 * lowest segment id is used. If multiple digests are found taken from
 * replicas with the same segment id the shortest of the replicas is
 * returned. The rationale is that the objects in it are most
 * widely replicated. Keep in mind inconsistent open replicas (ones which
 * are missing writes that were acknowledged to applications) won't
 * be considered due to minOpenSegmentId, see
 * BackupStartTask::filterOutInvalidReplicas()).
 *
 * \param tasks
 *      Already run tasks holding the results of startReadingData calls
 *      to all of the available backups.
 * \param taskCount
 *      Number of elements in #tasks.
 * \return
 *      Tuple of segment id of the replica from which the log digest was
 *      taken, the length of the replica from which the log digest was
 *      taken, and the log digest itself. Empty if no log digest is found.
 */
Tub<std::tuple<uint64_t, uint32_t, LogDigest>>
findLogDigest(Tub<BackupStartTask> tasks[], size_t taskCount)
{
<<<<<<< HEAD
    LOG(DEBUG, "Getting segment lists from backups and preparing "
               "them for recovery");

    const uint32_t numBackups = serverList.backupCount();
    const uint32_t maxActiveBackupHosts = 10;

    /// List of asynchronous startReadingData tasks and their replies
    auto backupStartTasks = std::unique_ptr<Tub<BackupStartTask>[]>(
            new Tub<BackupStartTask>[numBackups]);
    uint32_t nextIssueIndex = 0;
    uint64_t minOpenSegmentId = 0;
    try {
        minOpenSegmentId = serverList[masterId].minOpenSegmentId;
    } catch (const Exception& e) {
        LOG(ERROR, "Couldn't determine minOpenSegmentId while recovering "
            "master %lu; recovery could use invalid replicas",
            masterId.getId());
        // This is handled essentially so unit tests succeed even when
        // the server being recovered is not in the CoordinatorServerList.
        // It is a risk to continue in this case.
    }
    for (uint32_t i = 0; i < numBackups; ++i) {
        nextIssueIndex = serverList.nextBackupIndex(nextIssueIndex);
        backupStartTasks[i].construct(*serverList[nextIssueIndex], context,
                                      masterId, will, minOpenSegmentId);
        ++nextIssueIndex;
    }
    parallelRun(backupStartTasks.get(), numBackups, maxActiveBackupHosts);

    // Map of Segment Ids -> counts of backup copies that were found.
    // This is used to cross-check with the log digest.
    std::unordered_map<uint64_t, uint32_t> segmentMap;
    for (uint32_t i = 0; i < numBackups; ++i) {
        const auto& task = backupStartTasks[i];
        foreach (auto replica, task->result.segmentIdAndLength) {
            uint64_t segmentId = replica.first;
            ++segmentMap[segmentId];
=======
    uint64_t headId = ~0ul;
    uint32_t headLength = 0;
    void* headBuffer = NULL;
    uint32_t headBufferLength = 0;

    for (size_t i = 0; i < taskCount; ++i) {
        const auto& result = tasks[i]->result;
        if (!result.logDigestBuffer)
            continue;
        const uint64_t id = result.logDigestSegmentId;
        const uint32_t length = result.logDigestSegmentLen;
        if (length == ~0u) {
            LOG(ERROR, "Backup returned a log digest for segment %lu but "
                "listed the replica length as %u (which indicates it was "
                "closed); this is a bug and should never happen; "
                "ignoring this digest", id, length);
            continue;
>>>>>>> 156a925b
        }
        if (id < headId || (id == headId && length < headLength)) {
            headBuffer = result.logDigestBuffer.get();
            headBufferLength = result.logDigestBytes;
            headId = id;
            headLength = length;
        }
    }

    if (headId == ~(0lu))
        return {};
    return {std::make_tuple(headId, headLength,
                            LogDigest(headBuffer, headBufferLength))};
}

/// Used in buildReplicaMap().
struct ReplicaAndLoadTime {
    RecoverRpc::Replica replica;
    uint64_t expectedLoadTimeMs;
    bool operator<(const ReplicaAndLoadTime& r) const {
        return expectedLoadTimeMs < r.expectedLoadTimeMs;
    }
};

/**
 * Create the script that recovery masters will replay.
 * First add all primaries to the list, then all secondaries.
 * Order primaries (and even secondaries among themselves anyway) based
 * on when they are expected to be loaded in from disk.
 *
 * \param tasks
 *      Already run tasks holding the results of startReadingData calls
 *      to all of the available backups.
 * \param taskCount
 *      Number of elements in #tasks.
 *  \param tracker
 *      Provides the estimated backup read speed to order the script entries.
 *  \param headId
 *      Only replicas from segments less or equal than this are included in the
 *      script.
 *      Determined by findLogDigest().
 *  \param headLength
 *      Replicas of the head segment are only included in the script if their
 *      length matches this. Determined by findLogDigest().
 *  \return
 *      Script which indicates to recovery masters which replicas are on which
 *      backups and (approximately) what order segments should be replayed in.
 *      Sent to all recovery masters verbatim.
 */
vector<RecoverRpc::Replica>
buildReplicaMap(Tub<BackupStartTask> tasks[],
                size_t taskCount,
                RecoveryTracker* tracker,
                uint64_t headId,
                uint32_t headLength)
{
    vector<ReplicaAndLoadTime> replicasToSort;
    for (uint32_t taskIndex = 0; taskIndex < taskCount; taskIndex++) {
        const auto& task = tasks[taskIndex];
        const auto backupId = task->backupId;
        const uint64_t speed = (*tracker).getServerDetails(backupId)->
                                                    expectedReadMBytesPerSec;

        LOG(DEBUG, "Adding %lu segment replicas from %lu "
                   "with bench speed of %lu",
            task->result.segmentIdAndLength.size(), backupId.getId(), speed);

        for (size_t i = 0; i < task->result.segmentIdAndLength.size(); ++i) {
            uint64_t expectedLoadTimeMs;
            if (i < task->result.primarySegmentCount) {
                // for primaries just estimate when they'll load
                expectedLoadTimeMs = (i + 1) * 8 * 1000 / (speed ?: 1);
            } else {
                // for secondaries estimate when they'll load
                // but add a huge bias so secondaries don't overlap
                // with primaries but are still interleaved
                expectedLoadTimeMs =
                    ((i + 1) - task->result.primarySegmentCount) *
                                     8 * 1000/ (speed ?: 1);
                expectedLoadTimeMs += 1000000;
            }
            uint64_t segmentId = task->result.segmentIdAndLength[i].first;
            uint32_t segmentLen = task->result.segmentIdAndLength[i].second;
            if (segmentId < headId ||
                (segmentId == headId && segmentLen == headLength)) {
                ReplicaAndLoadTime r {{ backupId.getId(), segmentId },
                                      expectedLoadTimeMs};
                replicasToSort.push_back(r);
            } else {
                const char* why;
                if (segmentId == headId && segmentLen < headLength) {
                    why = "shorter than";
                } else if (segmentId == headId && segmentLen > headLength) {
                    why = "longer than";
                } else {
                    why = "past";
                }
                LOG(DEBUG, "Ignoring replica for "
                    "segment ID %lu, len %u from backup %lu "
                    "because it's %s the head segment (%lu, %u)",
                    segmentId, segmentLen, backupId.getId(),
                    why, headId, headLength);
            }
        }
    }
    std::sort(replicasToSort.begin(), replicasToSort.end());
    vector<RecoverRpc::Replica> replicaMap;
    foreach(const auto& sortedReplica, replicasToSort) {
        LOG(DEBUG, "Load segment %lu replica from backup %lu "
            "with expected load time of %lu ms",
            sortedReplica.replica.segmentId,
            sortedReplica.replica.backupId,
            sortedReplica.expectedLoadTimeMs);
        replicaMap.push_back(sortedReplica.replica);
    }
    return replicaMap;
}
} // end namespace
using namespace RecoveryInternal; // NOLINT

/**
 * Builds a map describing where replicas for each segment that is part of
 * the crashed master's log can be found. Collects replica information by
 * contacting all backups and ensures that the collected information makes
 * up a complete and recoverable log.
 */
void
Recovery::startBackups()
{
    LOG(DEBUG, "Getting segment lists from backups and preparing "
               "them for recovery");

    recoveryTicks.construct(&metrics->coordinator.recoveryTicks);
    CycleCounter<RawMetric>
        _(&metrics->coordinator.recoveryBuildReplicaMapTicks);

    const uint32_t maxActiveBackupHosts = 10;
    std::vector<ServerId> backups =
        tracker->getServersWithService(BACKUP_SERVICE);
    /// List of asynchronous startReadingData tasks and their replies
    auto backupStartTasks = std::unique_ptr<Tub<BackupStartTask>[]>(
            new Tub<BackupStartTask>[backups.size()]);
    uint32_t i = 0;
    foreach (ServerId backup, backups) {
        backupStartTasks[i++].construct(this,
                                        backup,
                                        crashedServerId, will,
                                        minOpenSegmentId);
    }
    parallelRun(backupStartTasks.get(), backups.size(), maxActiveBackupHosts);

    auto digestInfo = findLogDigest(backupStartTasks.get(), backups.size());
    if (!digestInfo) {
        LOG(NOTICE, "No log digest among replicas on available backups. "
            "Will retry recovery later.");
        if (owner) {
            owner->recoveryFinished(this);
            owner->destroyAndFreeRecovery(this);
        }
        return;
    }
    uint64_t headId = std::get<0>(*digestInfo);
    uint32_t headLength = std::get<1>(*digestInfo);
    LogDigest digest = std::get<2>(*digestInfo);

    LOG(NOTICE, "Segment %lu of length %u bytes is the head of the log",
        headId, headLength);

    bool logIsComplete = verifyLogComplete(backupStartTasks.get(),
                                           backups.size(), digest);
    if (!logIsComplete) {
        LOG(NOTICE, "Some replicas from log digest not on available backups. "
            "Will retry recovery later.");
        if (owner) {
            owner->recoveryFinished(this);
            owner->destroyAndFreeRecovery(this);
        }
        return;
    }

    replicaMap = buildReplicaMap(backupStartTasks.get(), backups.size(),
                                 tracker, headId, headLength);

    status = START_RECOVERY_MASTERS;
    schedule();
}

namespace RecoveryInternal {
/// Used in Recovery::startRecoveryMasters().
struct MasterStartTask {
    MasterStartTask(Recovery& recovery,
                    ServerId serverId,
                    uint32_t partitionId,
                    const vector<RecoverRpc::Replica>& replicaMap)
        : recovery(recovery)
        , serverId(serverId)
        , replicaMap(replicaMap)
        , partitionId(partitionId)
        , tablets()
        , masterClient()
        , rpc()
        , done(false)
        , testingCallback(recovery.testingMasterStartTaskSendCallback)
    {}
    bool isReady() { return testingCallback || (rpc && rpc->isReady()); }
    bool isDone() { return done; }
    void send() {
        LOG(NOTICE, "Starting recovery %lu on recovery master %lu, "
            "partition %d", recovery.recoveryId, serverId.getId(), partitionId);
        (*recovery.tracker)[serverId] = &recovery;
        try {
            if (!testingCallback) {
                masterClient.construct(recovery.tracker->getSession(serverId));
                rpc.construct(*masterClient,
                              recovery.recoveryId,
                              recovery.crashedServerId, partitionId,
                              tablets,
                              replicaMap.data(),
                              downCast<uint32_t>(replicaMap.size()));
            } else {
                testingCallback->masterStartTaskSend(recovery.recoveryId,
                                                     recovery.crashedServerId,
                                                     partitionId,
                                                     tablets,
                                                     replicaMap.data(),
                                                     replicaMap.size());
            }
            return;
        } catch (const TransportException& e) {
            LOG(WARNING, "Couldn't contact server %lu; to start recovery: %s",
                serverId.getId(), e.what());
        } catch (const ClientException& e) {
            LOG(WARNING, "Couldn't contact server %lu; to start recovery: %s",
                serverId.getId(), e.what());
        }
        ++recovery.unsuccessfulRecoveryMasters;
        (*recovery.tracker)[serverId] = NULL;
    }
    void wait() {
        try {
            if (!testingCallback)
                (*rpc)();
            done = true;
            return;
        } catch (const TransportException& e) {
            LOG(WARNING, "Couldn't contact server %lu; to start recovery: %s",
                serverId.getId(), e.what());
        } catch (const ClientException& e) {
            LOG(WARNING, "Couldn't contact server %lu; to start recovery: %s",
                serverId.getId(), e.what());
        }
        ++recovery.unsuccessfulRecoveryMasters;
        (*recovery.tracker)[serverId] = NULL;
    }

    /// The parent recovery object.
    Recovery& recovery;

    /// Id of master server to kick off this partition's recovery on.
    ServerId serverId;

    const vector<RecoverRpc::Replica>& replicaMap;
    const uint32_t partitionId;
    ProtoBuf::Tablets tablets;
    Tub<MasterClient> masterClient;
    Tub<MasterClient::Recover> rpc;
    bool done;
    MasterStartTaskTestingCallback* testingCallback;
    DISALLOW_COPY_AND_ASSIGN(MasterStartTask);
};
}
using namespace RecoveryInternal; // NOLINT

/**
 * Start recovery of each of the partitions of the will on a recovery master.
 * Each master will only be assigned one partition of one will at a time. If
 * there are too few masters to perform the full recovery then only a subset
 * of the partitions will be recovered. When this recovery completes if there
 * are partitions of the will the still need recovery a follow up recovery
 * will be scheduled.
 */
void
Recovery::startRecoveryMasters()
{
    LOG(DEBUG, "Starting recovery on recovery masters");
    CycleCounter<RawMetric> _(&metrics->coordinator.recoveryStartTicks);

    // Set up the tasks to execute the RPCs.
    std::vector<ServerId> masters =
        tracker->getServersWithService(MASTER_SERVICE);
    uint32_t started = 0;
    Tub<MasterStartTask> recoverTasks[numPartitions];
<<<<<<< HEAD
    for (uint32_t i = 0; i < numPartitions; i++) {
        auto& task = recoverTasks[i];
        nextMasterIndex = serverList.nextMasterIndex(nextMasterIndex);
        task.construct(context, *this, *serverList[nextMasterIndex],
                       i, replicaLocations);
        nextMasterIndex++;

=======
    foreach (ServerId master, masters) {
        Recovery* preexistingRecovery = (*tracker)[master];
        if (!preexistingRecovery) {
            auto& task = recoverTasks[started];
            task.construct(*this, master, started, replicaMap);
            ++started;
        }
        if (started == numPartitions)
            break;
>>>>>>> 156a925b
    }

    // If we couldn't find enough masters that weren't already busy with
    // another recovery, then count the remaining partitions as having
    // been on unsuccessful recovery masters so we know when to quit
    // waiting for recovery masters.
    unsuccessfulRecoveryMasters += (numPartitions - started);
    if (unsuccessfulRecoveryMasters > 0)
        LOG(NOTICE, "Couldn't find enough masters not already performing a "
            "recovery to recover all partitions: %u partitions will be "
            "recovered later", unsuccessfulRecoveryMasters);

    // Hand out each tablet from the will to on of the recovery masters
    // depending on which partition it was in.
    foreach (auto& tablet, will.tablet()) {
        auto& task = recoverTasks[tablet.user_data()];
        if (task)
            *task->tablets.add_tablet() = tablet;
    }

    // Tell the recovery masters to begin recovery.
    LOG(NOTICE, "Starting recovery for %u partitions", numPartitions);
    parallelRun(recoverTasks, numPartitions, 10);

    status = WAIT_FOR_RECOVERY_MASTERS;
    LOG(DEBUG, "Waiting for recovery to complete on recovery masters");
}

/**
 * Record the completion of a recovery on a single recovery master.
 * If this call causes all the recovery masters that are part of
 * the recovery to be accounted for then the recovery is marked
 * as isDone() and moves to the next phase (cleanup phases).
 *
 * \param recoveryMasterId
 *      ServerId of the master which has successfully or
 *      unsuccessfully finished recovering the partition of the
 *      will which was assigned to it.
 * \param successful
 *      True if the recovery master successfully recovered its
 *      partition of the crashed master and is ready to take
 *      ownership of those tablets. Othwerwise, false (if the
 *      recovery master couldn't recover its partition or the
 *      recovery master failed before completing recovery.
 */
void
Recovery::recoveryMasterFinished(ServerId recoveryMasterId,
                                 bool successful)
{
    if (!(*tracker)[recoveryMasterId])
        return;
    (*tracker)[recoveryMasterId] = NULL;

    if (successful)
        ++successfulRecoveryMasters;
    else
        ++unsuccessfulRecoveryMasters;

    const uint32_t completedRecoveryMasters =
        successfulRecoveryMasters + unsuccessfulRecoveryMasters;
    if (completedRecoveryMasters == numPartitions) {
        recoveryTicks.destroy();
        status = BROADCAST_RECOVERY_COMPLETE;
        schedule();
        if (owner)
            owner->recoveryFinished(this);
#if BCAST_INLINE
        broadcastRecoveryComplete();
#endif
    }
}

<<<<<<< HEAD
    CycleCounter<RawMetric> ticks(&metrics->coordinator.recoveryCompleteTicks);
    // broadcast to backups that recovery is done
    uint32_t numBackups = serverList.backupCount();
    Tub<BackupEndTask> tasks[numBackups];
    for (size_t i = 0, taskNum = 0; i < serverList.size(); i++) {
        if (serverList[i] == NULL || !serverList[i]->isBackup())
            continue;
        auto& backup = *serverList[i];
        tasks[taskNum++].construct(context, backup.serviceLocator, masterId);
=======
namespace RecoveryInternal {
/**
 * AsynchronousTaskConcept which contacts a backup and informs it
 * that recovery has completed.
 * Used in Recovery::broadcastRecoveryComplete().
 */
struct BackupEndTask {
    BackupEndTask(Recovery& recovery,
                  ServerId serverId,
                  ServerId crashedServerId)
        : recovery(recovery)
        , serverId(serverId)
        , crashedServerId(crashedServerId)
        , client()
        , rpc()
        , done(false)
        , testingCallback(recovery.testingBackupEndTaskSendCallback)
    {}
    bool isReady() { return rpc && rpc->isReady(); }
    bool isDone() { return done; }
    void send() {
        if (testingCallback) {
            testingCallback->backupEndTaskSend(serverId, crashedServerId);
            done = true;
            return;
        }
        try {
            client.construct(recovery.tracker->getSession(serverId));
            rpc.construct(*client, crashedServerId);
            return;
        } catch (const TransportException& e) {
            LOG(DEBUG, "recoveryComplete failed on %lu, ignoring; "
                "failure was: %s", serverId.getId(), e.what());
        } catch (const ClientException& e) {
            LOG(DEBUG, "recoveryComplete failed on %lu, ignoring; "
                "failure was: %s", serverId.getId(), e.what());
        }
        client.destroy();
        rpc.destroy();
        done = true;
>>>>>>> 156a925b
    }
    void wait() {
        if (!rpc)
            return;
        try {
            (*rpc)();
        } catch (const TransportException& e) {
            LOG(DEBUG, "recoveryComplete failed on %lu, ignoring; "
                "failure was: %s", serverId.getId(), e.what());
        } catch (const ClientException& e) {
            LOG(DEBUG, "recoveryComplete failed on %lu, ignoring; "
                "failure was: %s", serverId.getId(), e.what());
        }
        done = true;
    }
    Recovery& recovery;
    const ServerId serverId;
    const ServerId crashedServerId;
    Tub<BackupClient> client;
    Tub<BackupClient::RecoveryComplete> rpc;
    bool done;
    BackupEndTaskTestingCallback* testingCallback;
    DISALLOW_COPY_AND_ASSIGN(BackupEndTask);
};
} // end namespace

/**
 * Notify backups that the crashed master has been recovered and all state
 * associated with it can be discarded.
 */
void
Recovery::broadcastRecoveryComplete()
{
    CycleCounter<RawMetric> ticks(&metrics->coordinator.recoveryCompleteTicks);
    std::vector<ServerId> backups =
        tracker->getServersWithService(BACKUP_SERVICE);
    Tub<BackupEndTask> tasks[backups.size()];
    size_t taskNum = 0;
    foreach (ServerId backup, backups)
        tasks[taskNum++].construct(*this, backup, crashedServerId);
    parallelRun(tasks, backups.size(), 10);
}

} // namespace RAMCloud<|MERGE_RESOLUTION|>--- conflicted
+++ resolved
@@ -82,154 +82,16 @@
 {
     metrics->coordinator.recoveryCount++;
 
-<<<<<<< HEAD
-/// Used in #Recovery::start().
-struct MasterStartTask {
-    MasterStartTask(Context& context,
-                    Recovery& recovery,
-                    const CoordinatorServerList::Entry& masterEntry,
-                    uint32_t partitionId,
-                    const vector<RecoverRpc::Replica>& replicaLocations)
-        : context(context)
-        , recovery(recovery)
-        , masterEntry(masterEntry)
-        , replicaLocations(replicaLocations)
-        , partitionId(partitionId)
-        , tablets()
-        , masterClient()
-        , rpc()
-        , done(false)
-    {}
-    bool isReady() { return rpc && rpc->isReady(); }
-    bool isDone() { return done; }
-    void send() {
-        auto locator = masterEntry.serviceLocator.c_str();
-        LOG(NOTICE, "Initiating recovery with recovery master %s, "
-            "partition %d", locator, partitionId);
-        try {
-            masterClient.construct(
-                context.transportManager->getSession(locator));
-            rpc.construct(*masterClient,
-                          recovery.masterId, partitionId,
-                          tablets,
-                          replicaLocations.data(),
-                          downCast<uint32_t>(replicaLocations.size()));
-        } catch (const TransportException& e) {
-            LOG(WARNING, "Couldn't contact %s, trying next master; "
-                "failure was: %s", locator, e.message.c_str());
-            send();
-        } catch (const ClientException& e) {
-            LOG(WARNING, "recover failed on %s, trying next master; "
-                "failure was: %s", locator, e.toString());
-            send();
-        }
-    }
-    void wait() {
-        try {
-            (*rpc)();
-        } catch (const TransportException& e) {
-            auto locator = masterEntry.serviceLocator.c_str();
-            LOG(WARNING, "Couldn't contact %s, trying next master; "
-                "failure was: %s", locator, e.message.c_str());
-            send();
-            return;
-        } catch (const ClientException& e) {
-            auto locator = masterEntry.serviceLocator.c_str();
-            LOG(WARNING, "recover failed on %s, trying next master; "
-                "failure was: %s", locator, e.toString());
-            send();
-            return;
-        }
-        recovery.tabletsUnderRecovery += tablets.tablet_size();
-        done = true;
-=======
     // Figure out the number of partitions specified in the will.
     foreach (auto& tablet, will.tablet()) {
         if (tablet.user_data() + 1 > numPartitions)
             numPartitions = downCast<uint32_t>(tablet.user_data()) + 1;
->>>>>>> 156a925b
-    }
-}
-
-<<<<<<< HEAD
-    /// Shared RAMCloud information.
-    Context& context;
-
-    /// The parent recovery object.
-    Recovery& recovery;
-
-    /// The master server to kick off this partition's recovery on.
-    const CoordinatorServerList::Entry& masterEntry;
-
-    /// TODO(Rumble): Document me for the love of God.
-    const vector<RecoverRpc::Replica>& replicaLocations;
-    const uint32_t partitionId;
-    ProtoBuf::Tablets tablets;
-    Tub<MasterClient> masterClient;
-    Tub<MasterClient::Recover> rpc;
-    bool done;
-    DISALLOW_COPY_AND_ASSIGN(MasterStartTask);
-};
-
-struct BackupEndTask {
-    BackupEndTask(Context& context, const string& serviceLocator,
-                  ServerId masterId)
-        : context(context)
-        , masterId(masterId)
-        , serviceLocator(serviceLocator)
-        , client()
-        , rpc()
-        , done(false)
-    {}
-    bool isReady() { return rpc && rpc->isReady(); }
-    bool isDone() { return done; }
-    void send() {
-        auto locator = serviceLocator.c_str();
-        try {
-            client.construct(
-                context.transportManager->getSession(locator));
-            rpc.construct(*client, masterId);
-            return;
-        } catch (const TransportException& e) {
-            LOG(WARNING, "Couldn't contact %s, ignoring; "
-                "failure was: %s", locator, e.message.c_str());
-        } catch (const ClientException& e) {
-            LOG(WARNING, "recoveryComplete failed on %s, ignoring; "
-                "failure was: %s", locator, e.toString());
-        }
-        client.destroy();
-        rpc.destroy();
-        done = true;
-    }
-    void wait() {
-        if (!rpc)
-            return;
-        try {
-            (*rpc)();
-        } catch (const TransportException& e) {
-            auto locator = serviceLocator.c_str();
-            LOG(WARNING, "Couldn't contact %s, ignoring; "
-                "failure was: %s", locator, e.message.c_str());
-        } catch (const ClientException& e) {
-            auto locator = serviceLocator.c_str();
-            LOG(WARNING, "recoveryComplete failed on %s, ignoring; "
-                "failure was: %s", locator, e.toString());
-        }
-        done = true;
-    }
-    Context& context;
-    const ServerId masterId;
-    const string& serviceLocator; // NOLINT
-    Tub<BackupClient> client;
-    Tub<BackupClient::RecoveryComplete> rpc;
-    bool done;
-    DISALLOW_COPY_AND_ASSIGN(BackupEndTask);
-};
-=======
+    }
+}
+
 Recovery::~Recovery()
 {
 }
->>>>>>> 156a925b
 
 /**
  * Perform or schedule (without blocking (much)) whatever work is needed in
@@ -304,16 +166,6 @@
 
 // - private -
 
-<<<<<<< HEAD
-Recovery::BackupStartTask::BackupStartTask(
-            const CoordinatorServerList::Entry& backupHost,
-            Context& context,
-            ServerId crashedMasterId,
-            const ProtoBuf::Tablets& partitions,
-            uint64_t minOpenSegmentId)
-    : backupHost(backupHost)
-    , context(context)
-=======
 namespace RecoveryInternal {
 BackupStartTask::BackupStartTask(
             Recovery* recovery,
@@ -324,7 +176,6 @@
     : backupId(backupId)
     , result()
     , recovery(recovery)
->>>>>>> 156a925b
     , crashedMasterId(crashedMasterId)
     , partitions(partitions)
     , minOpenSegmentId(minOpenSegmentId)
@@ -341,14 +192,6 @@
 void
 BackupStartTask::send()
 {
-<<<<<<< HEAD
-    client.construct(
-        context.transportManager->getSession(
-            backupHost.serviceLocator.c_str()));
-    rpc.construct(*client, crashedMasterId, partitions);
-    RAMCLOUD_LOG(DEBUG, "Starting startReadingData on %s",
-                 backupHost.serviceLocator.c_str());
-=======
     if (!testingCallback) {
         client.construct(recovery->tracker->getSession(backupId));
         rpc.construct(*client, crashedMasterId, partitions);
@@ -356,7 +199,6 @@
         testingCallback->backupStartTaskSend(result);
     }
     LOG(DEBUG, "Starting startReadingData on backup %lu", backupId.getId());
->>>>>>> 156a925b
 }
 
 /**
@@ -440,37 +282,6 @@
  * the segments in a log digest are claimed to be available on at
  * least one backup.
  *
-<<<<<<< HEAD
- * \param context
- *      Overall information about the RAMCloud server. 
- * \param masterId
- *      The crashed master this Recovery will rebuild.
- * \param will
- *      A paritions set of tablets or "will" of the crashed Master.
- *      It is represented as a tablet map with a partition id in the
- *      user_data field.  Partition ids must start at 0 and be
- *      consecutive.  No partition id can have 0 entries before
- *      any other partition that has more than 0 entries.  This
- *      is because the recovery recovers partitions up but excluding the
- *      first with no entries.
- * \param serverList
- *      Reference to the Coordinator's list of all servers in RAMCloud. This
- *      is used to select recovery masters and to find all backup data for
- *      the crashed master.
- */
-Recovery::Recovery(Context& context,
-                   ServerId masterId,
-                   const ProtoBuf::Tablets& will,
-                   const CoordinatorServerList& serverList)
-
-    : BaseRecovery(masterId)
-    , context(context)
-    , recoveryTicks(&metrics->coordinator.recoveryTicks)
-    , replicaLocations()
-    , serverList(serverList)
-    , tabletsUnderRecovery()
-    , will(will)
-=======
  * \param tasks
  *      Already run tasks holding the results of startReadingData calls
  *      to all of the available backups.
@@ -489,7 +300,6 @@
 verifyLogComplete(Tub<BackupStartTask> tasks[],
                  size_t taskCount,
                  const LogDigest& digest)
->>>>>>> 156a925b
 {
     std::unordered_set<uint64_t> replicaSet;
     for (size_t i = 0; i < taskCount; ++i) {
@@ -540,45 +350,6 @@
 Tub<std::tuple<uint64_t, uint32_t, LogDigest>>
 findLogDigest(Tub<BackupStartTask> tasks[], size_t taskCount)
 {
-<<<<<<< HEAD
-    LOG(DEBUG, "Getting segment lists from backups and preparing "
-               "them for recovery");
-
-    const uint32_t numBackups = serverList.backupCount();
-    const uint32_t maxActiveBackupHosts = 10;
-
-    /// List of asynchronous startReadingData tasks and their replies
-    auto backupStartTasks = std::unique_ptr<Tub<BackupStartTask>[]>(
-            new Tub<BackupStartTask>[numBackups]);
-    uint32_t nextIssueIndex = 0;
-    uint64_t minOpenSegmentId = 0;
-    try {
-        minOpenSegmentId = serverList[masterId].minOpenSegmentId;
-    } catch (const Exception& e) {
-        LOG(ERROR, "Couldn't determine minOpenSegmentId while recovering "
-            "master %lu; recovery could use invalid replicas",
-            masterId.getId());
-        // This is handled essentially so unit tests succeed even when
-        // the server being recovered is not in the CoordinatorServerList.
-        // It is a risk to continue in this case.
-    }
-    for (uint32_t i = 0; i < numBackups; ++i) {
-        nextIssueIndex = serverList.nextBackupIndex(nextIssueIndex);
-        backupStartTasks[i].construct(*serverList[nextIssueIndex], context,
-                                      masterId, will, minOpenSegmentId);
-        ++nextIssueIndex;
-    }
-    parallelRun(backupStartTasks.get(), numBackups, maxActiveBackupHosts);
-
-    // Map of Segment Ids -> counts of backup copies that were found.
-    // This is used to cross-check with the log digest.
-    std::unordered_map<uint64_t, uint32_t> segmentMap;
-    for (uint32_t i = 0; i < numBackups; ++i) {
-        const auto& task = backupStartTasks[i];
-        foreach (auto replica, task->result.segmentIdAndLength) {
-            uint64_t segmentId = replica.first;
-            ++segmentMap[segmentId];
-=======
     uint64_t headId = ~0ul;
     uint32_t headLength = 0;
     void* headBuffer = NULL;
@@ -596,7 +367,6 @@
                 "closed); this is a bug and should never happen; "
                 "ignoring this digest", id, length);
             continue;
->>>>>>> 156a925b
         }
         if (id < headId || (id == headId && length < headLength)) {
             headBuffer = result.logDigestBuffer.get();
@@ -889,15 +659,6 @@
         tracker->getServersWithService(MASTER_SERVICE);
     uint32_t started = 0;
     Tub<MasterStartTask> recoverTasks[numPartitions];
-<<<<<<< HEAD
-    for (uint32_t i = 0; i < numPartitions; i++) {
-        auto& task = recoverTasks[i];
-        nextMasterIndex = serverList.nextMasterIndex(nextMasterIndex);
-        task.construct(context, *this, *serverList[nextMasterIndex],
-                       i, replicaLocations);
-        nextMasterIndex++;
-
-=======
     foreach (ServerId master, masters) {
         Recovery* preexistingRecovery = (*tracker)[master];
         if (!preexistingRecovery) {
@@ -907,7 +668,6 @@
         }
         if (started == numPartitions)
             break;
->>>>>>> 156a925b
     }
 
     // If we couldn't find enough masters that weren't already busy with
@@ -980,17 +740,6 @@
     }
 }
 
-<<<<<<< HEAD
-    CycleCounter<RawMetric> ticks(&metrics->coordinator.recoveryCompleteTicks);
-    // broadcast to backups that recovery is done
-    uint32_t numBackups = serverList.backupCount();
-    Tub<BackupEndTask> tasks[numBackups];
-    for (size_t i = 0, taskNum = 0; i < serverList.size(); i++) {
-        if (serverList[i] == NULL || !serverList[i]->isBackup())
-            continue;
-        auto& backup = *serverList[i];
-        tasks[taskNum++].construct(context, backup.serviceLocator, masterId);
-=======
 namespace RecoveryInternal {
 /**
  * AsynchronousTaskConcept which contacts a backup and informs it
@@ -1031,7 +780,6 @@
         client.destroy();
         rpc.destroy();
         done = true;
->>>>>>> 156a925b
     }
     void wait() {
         if (!rpc)

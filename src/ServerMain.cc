--- conflicted
+++ resolved
@@ -114,7 +114,6 @@
              "replicas are discarded on start and that all replicas created "
              "by this process are discarded by future backups. "
              "This is convenient for testing.")
-<<<<<<< HEAD
             ("writeCostThreshold,w",
              ProgramOptions::value<uint32_t>(
                 &config.master.cleanerWriteCostThreshold)->default_value(8),
@@ -123,13 +122,11 @@
              "this value. Lower values cause the disk cleaner to run more "
              "frequently. Higher values do more in-memory cleaning and "
              "reduce the amount of backup disk bandwidth used during disk "
-             "cleaning.");
-=======
+             "cleaning.")
             ("sync",
              ProgramOptions::bool_switch(&config.backup.sync),
              "Make all updates completely synchronous all the way down to "
              "stable storage.");
->>>>>>> 716abf2e
 
         OptionParser optionParser(serverOptions, argc, argv);
 

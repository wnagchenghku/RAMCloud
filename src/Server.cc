/* Copyright (c) 2009-2010 Stanford University
 *
 * Permission to use, copy, modify, and distribute this software for any
 * purpose with or without fee is hereby granted, provided that the above
 * copyright notice and this permission notice appear in all copies.
 *
 * THE SOFTWARE IS PROVIDED "AS IS" AND THE AUTHOR(S) DISCLAIM ALL WARRANTIES
 * WITH REGARD TO THIS SOFTWARE INCLUDING ALL IMPLIED WARRANTIES OF
 * MERCHANTABILITY AND FITNESS. IN NO EVENT SHALL AUTHORS BE LIABLE FOR
 * ANY SPECIAL, DIRECT, INDIRECT, OR CONSEQUENTIAL DAMAGES OR ANY DAMAGES
 * WHATSOEVER RESULTING FROM LOSS OF USE, DATA OR PROFITS, WHETHER IN AN
 * ACTION OF CONTRACT, NEGLIGENCE OR OTHER TORTIOUS ACTION, ARISING OUT OF
 * OR IN CONNECTION WITH THE USE OR PERFORMANCE OF THIS SOFTWARE.
 */

/**
 * \file
 * Implementation of #RAMCloud::Server.
 */

#include <Buffer.h>
#include <ClientException.h>
#include <Metrics.h>
#include <Server.h>
#include <Rpc.h>
#include <Service.h>
#include <Transport.h>

namespace RAMCloud {

void objectEvictionCallback(log_entry_type_t type,
                         const void* p,
                         uint64_t len,
                         void* cookie);
void tombstoneEvictionCallback(log_entry_type_t type,
                         const void* p,
                         uint64_t len,
                         void* cookie);

/**
 * Construct a Server.
 *
 * \param config
 *      Contains various parameters that configure the operation of
 *      this server.
 * \param transport
 *      Transport object that this server uses to receive requests
 *      from clients and send replies back to them.
 * \param backupClient
 *      Provides a mechanism for replicating changes to other servers.
 *      If NULL then we create a default backup object.
 */
Server::Server(const ServerConfig* config,
               Transport* transport,
               BackupClient* backupClient)
    : config(config), transport(transport), backup(backupClient), log(0)
{
    void* p = xmalloc(SEGMENT_SIZE * SEGMENT_COUNT);

    if (!backup) {
        MultiBackupClient* multiBackup = new MultiBackupClient();
        if (BACKUP) {
            // This Service object will be deallocated in ~BackupHost().
            Service* s = new Service();
            s->setPort(BACKSVRPORT);
            s->setIp(BACKSVRADDR);

            // NOTE The backup client takes care of freeing the Service and
            // Transport objects.
            multiBackup->addHost(s, transport);
        }
        backup = multiBackup;
    }

    log = new Log(SEGMENT_SIZE, p, SEGMENT_SIZE * SEGMENT_COUNT, backup);
    log->registerType(LOG_ENTRY_TYPE_OBJECT, objectEvictionCallback, this);
    log->registerType(LOG_ENTRY_TYPE_OBJECT_TOMBSTONE,
            tombstoneEvictionCallback, this);
}

/*
 * Destructor for Server objects.
 */
Server::~Server()
{
    delete backup;
}

/**
 * Top-level server method to handle the CREATE request.  See the
 * documentation for the corresponding method in Client for complete
 * information about what this request does.
 *
 * \param reqHdr
 *      Header from the incoming RPC request; contains parameters
 *      for this operation.
 * \param[out] respHdr
 *      Header for the response that will be returned to the client.
 *      The caller has pre-allocated the right amount of space in the
 *      response buffer for this type of request, and has zeroed out
 *      its contents (so, for example, status is already zero).
 * \param[out] rpc
 *      Complete information about the remote procedure call; can be
 *      used to read additional information beyond the request header
 *      and/or append additional information to the response buffer.
 */
void
<<<<<<< HEAD
Server::Ping(Transport::ServerRpc *rpc)
=======
Server::create(const CreateRequest* reqHdr, CreateResponse* respHdr,
        Transport::ServerRPC* rpc)
>>>>>>> 3259b8ce
{
    Table* t = getTable(reqHdr->tableId);
    uint64_t id = t->AllocateKey();

    RejectRules rejectRules;
    memset(&rejectRules, 0, sizeof(RejectRules));
    rejectRules.exists = 1;

    respHdr->common.status = storeData(reqHdr->tableId, id, &rejectRules,
            &rpc->recvPayload, sizeof(*reqHdr), reqHdr->length,
            &respHdr->version);
    respHdr->id = id;
}

/**
 * Top-level server method to handle the CREATE_TABLE request.  See the
 * documentation for the corresponding method in Client for complete
 * information about what this request does.
 *
 * \param reqHdr
 *      Header from the incoming RPC request; contains parameters
 *      for this operation.
 * \param[out] respHdr
 *      Header for the response that will be returned to the client.
 *      The caller has pre-allocated the right amount of space in the
 *      response buffer for this type of request, and has zeroed out
 *      its contents (so, for example, status is already zero).
 * \param[out] rpc
 *      Complete information about the remote procedure call; can be
 *      used to read additional information beyond the request header
 *      and/or append additional information to the response buffer.
 */
void
<<<<<<< HEAD
Server::Read(Transport::ServerRpc *rpc)
=======
Server::createTable(const CreateTableRequest* reqHdr,
                    CreateTableResponse* respHdr, Transport::ServerRPC* rpc)
>>>>>>> 3259b8ce
{
    int i;
    const char* name = getString(&rpc->recvPayload, sizeof(*reqHdr),
            reqHdr->nameLength);

    // See if we already have a table with the given name.
    for (i = 0; i < RC_NUM_TABLES; i++) {
        if (strcmp(tables[i].GetName(), name) == 0) {
            // Table already exists; do nothing.
            return;
        }
    }

    // Find an empty slot in the table of tables and use it for the
    // new table.
    for (i = 0; i < RC_NUM_TABLES; i++) {
        if (strcmp(tables[i].GetName(), "") == 0) {
            tables[i].SetName(name);
            return;
        }
    }
    respHdr->common.status = STATUS_NO_TABLE_SPACE;
}


/**
 * Top-level server method to handle the DROP_TABLE request.  See the
 * documentation for the corresponding method in Client for complete
 * information about what this request does.
 *
 * \param reqHdr
 *      Header from the incoming RPC request; contains parameters
 *      for this operation.
 * \param[out] respHdr
 *      Header for the response that will be returned to the client.
 *      The caller has pre-allocated the right amount of space in the
 *      response buffer for this type of request, and has zeroed out
 *      its contents (so, for example, status is already zero).
 * \param[out] rpc
 *      Complete information about the remote procedure call; can be
 *      used to read additional information beyond the request header
 *      and/or append additional information to the response buffer.
 */
void
Server::dropTable(const DropTableRequest* reqHdr, DropTableResponse* respHdr,
            Transport::ServerRPC* rpc)
{
    int i;
    const char* name = getString(&rpc->recvPayload, sizeof(*reqHdr),
            reqHdr->nameLength);
    for (i = 0; i < RC_NUM_TABLES; i++) {
        if (strcmp(tables[i].GetName(), name) == 0) {
            tables[i].SetName("");
            break;
        }
    }
    // Note: it's not an error if the table doesn't exist.
}

/**
 * Top-level server method to handle the OPEN_TABLE request.  See the
 * documentation for the corresponding method in Client for complete
 * information about what this request does.
 *
 * \param reqHdr
 *      Header from the incoming RPC request; contains parameters
 *      for this operation.
 * \param[out] respHdr
 *      Header for the response that will be returned to the client.
 *      The caller has pre-allocated the right amount of space in the
 *      response buffer for this type of request, and has zeroed out
 *      its contents (so, for example, status is already zero).
 * \param[out] rpc
 *      Complete information about the remote procedure call; can be
 *      used to read additional information beyond the request header
 *      and/or append additional information to the response buffer.
 */
void
Server::openTable(const OpenTableRequest* reqHdr, OpenTableResponse* respHdr,
            Transport::ServerRPC* rpc)
{
    int i;
    const char* name = getString(&rpc->recvPayload, sizeof(*reqHdr),
            reqHdr->nameLength);
    for (i = 0; i < RC_NUM_TABLES; i++) {
        if (strcmp(tables[i].GetName(), name) == 0) {
            respHdr->tableId = i;
            return;
        }
    }
    throw TableDoesntExistException();
}

<<<<<<< HEAD
void
Server::Write(Transport::ServerRpc *rpc)
{
    const rcrpc_write_request *req;

    req = static_cast<rcrpc_write_request*>(
        rpc->recvPayload.getRange(0, sizeof(*req)));

    rcrpc_write_response *resp;
    resp = new(&rpc->replyPayload, APPEND) rcrpc_write_response;

    LOG(DEBUG, "Write %lu bytes of data to key %lu", req->buf_len, req->key);

    assert(req->buf_len < (1UL << 32));
    resp->written = StoreData(req->table, req->key, &req->reject_rules,
                              &rpc->recvPayload,
                              sizeof(*req),
                              static_cast<uint32_t>(req->buf_len),
                              &resp->version);
}
=======
>>>>>>> 3259b8ce

/**
 * Top-level server method to handle the PING request.  See the
 * documentation for the corresponding method in Client for complete
 * information about what this request does.
 *
 * \param reqHdr
 *      Ignored.
 * \param[out] respHdr
 *      Ignored.
 * \param[out] rpc
 *      Ignored.
 */
void
<<<<<<< HEAD
Server::InsertKey(Transport::ServerRpc *rpc)
=======
Server::ping(const PingRequest* reqHdr, PingResponse* respHdr,
            Transport::ServerRPC* rpc)
>>>>>>> 3259b8ce
{
    // Nothing to do here.
}

/**
 * Top-level server method to handle the READ request.  See the
 * documentation for the corresponding method in Client for complete
 * information about what this request does.
 *
 * \param reqHdr
 *      Header from the incoming RPC request; contains parameters
 *      for this operation.
 * \param[out] respHdr
 *      Header for the response that will be returned to the client.
 *      The caller has pre-allocated the right amount of space in the
 *      response buffer for this type of request, and has zeroed out
 *      its contents (so, for example, status is already zero).
 * \param[out] rpc
 *      Complete information about the remote procedure call; can be
 *      used to read additional information beyond the request header
 *      and/or append additional information to the response buffer.
 */
void
<<<<<<< HEAD
Server::DeleteKey(Transport::ServerRpc *rpc)
=======
Server::read(const ReadRequest* reqHdr, ReadResponse* respHdr,
        Transport::ServerRPC* rpc)
>>>>>>> 3259b8ce
{
    Table* t = getTable(reqHdr->tableId);
    const Object* o = t->Get(reqHdr->id);
    if (!o) {
        // Automatic reject: can't read a non-existent object
        // Return null version
        respHdr->common.status = STATUS_OBJECT_DOESNT_EXIST;
        respHdr->length = 0;
        respHdr->version = VERSION_NONEXISTENT;
        return;
    }

    respHdr->version = o->version;
    respHdr->common.status = rejectOperation(&reqHdr->rejectRules,
            o->version);
    if (respHdr->common.status)
        return;
    Buffer::Chunk::appendToBuffer(&rpc->replyPayload,
            o->data, static_cast<uint32_t>(o->data_len));
    // TODO(ongaro): We'll need a new type of Chunk to block the cleaner
    // from scribbling over o->data.
    respHdr->length = o->data_len;
}

/**
 * Top-level server method to handle the REMOVE request.  See the
 * documentation for the corresponding method in Client for complete
 * information about what this request does.
 *
 * \param reqHdr
 *      Header from the incoming RPC request; contains parameters
 *      for this operation.
 * \param[out] respHdr
 *      Header for the response that will be returned to the client.
 *      The caller has pre-allocated the right amount of space in the
 *      response buffer for this type of request, and has zeroed out
 *      its contents (so, for example, status is already zero).
 * \param[out] rpc
 *      Complete information about the remote procedure call; can be
 *      used to read additional information beyond the request header
 *      and/or append additional information to the response buffer.
 */
void
Server::remove(const RemoveRequest* reqHdr, RemoveResponse* respHdr,
        Transport::ServerRPC* rpc)
{
    Table* t = getTable(reqHdr->tableId);
    const Object* o = t->Get(reqHdr->id);
    respHdr->version = o ? o->version : VERSION_NONEXISTENT;

    // Abort if we're trying to delete the wrong version.
    respHdr->common.status = rejectOperation(&reqHdr->rejectRules,
            respHdr->version);
    if ((respHdr->common.status != STATUS_OK) || !o) {
        return;
    }

    t->RaiseVersion(o->version + 1);

    ObjectTombstone tomb;
    log->getSegmentIdOffset(o, &tomb.segmentId, &tomb.segmentOffset);

    // Mark the deleted object as free first, since the append could
    // invalidate it
    log->free(LOG_ENTRY_TYPE_OBJECT, o, o->size());
    const void* ret = log->append(
        LOG_ENTRY_TYPE_OBJECT_TOMBSTONE, &tomb, sizeof(tomb));
    assert(ret);
    t->Delete(reqHdr->id);
}

/**
 * Top-level server method to handle the WRITE request.  See the
 * documentation for the corresponding method in Client for complete
 * information about what this request does.
 *
 * \param reqHdr
 *      Header from the incoming RPC request; contains parameters
 *      for this operation.
 * \param[out] respHdr
 *      Header for the response that will be returned to the client.
 *      The caller has pre-allocated the right amount of space in the
 *      response buffer for this type of request, and has zeroed out
 *      its contents (so, for example, status is already zero).
 * \param[out] rpc
 *      Complete information about the remote procedure call; can be
 *      used to read additional information beyond the request header
 *      and/or append additional information to the response buffer.
 */
void
<<<<<<< HEAD
Server::CreateTable(Transport::ServerRpc *rpc)
=======
Server::write(const WriteRequest* reqHdr, WriteResponse* respHdr,
        Transport::ServerRPC* rpc)
>>>>>>> 3259b8ce
{
    respHdr->common.status = storeData(reqHdr->tableId, reqHdr->id,
            &reqHdr->rejectRules, &rpc->recvPayload, sizeof(*reqHdr),
            static_cast<uint32_t>(reqHdr->length), &respHdr->version);
}

/**
 * Wait for an incoming RPC request, handle it, and return after
 * sending a response.
 */
void
Server::handleRpc()
{
    Transport::ServerRPC* rpc = transport->serverRecv();
    Buffer* request = &rpc->recvPayload;
    RpcResponseCommon* responseCommon = NULL;
    try {
        const RpcRequestCommon* header = static_cast
                <const RpcRequestCommon*>(request->getRange(0,
                sizeof(RpcRequestCommon)));
        if (header == NULL) {
            throw MessageTooShortError();
        }
        Metrics::setup(header->perfCounter);
        Metrics::mark(MARK_RPC_PROCESSING_BEGIN);
        Buffer* response = &rpc->replyPayload;
        switch (header->type) {

            #define CALL_HANDLER(nameInitialCap, nameLower) {                  \
                nameInitialCap##Response* respHdr =                            \
                        new(response, APPEND) nameInitialCap##Response;        \
                responseCommon = &respHdr->common;                             \
                const nameInitialCap##Request* reqHdr =                        \
                        static_cast<const nameInitialCap##Request*>(      \
                        request->getRange(0, sizeof(                           \
                        nameInitialCap##Request)));                            \
                if (reqHdr == NULL) {                                          \
                    throw MessageTooShortError();                              \
                }                                                              \
                /* Clear the response header, so that unused fields are zero;  \
                 * this makes tests more reproducible, and it is also needed   \
                 * to avoid possible security problems where random server     \
                 * info could leak out to clients through unused packet        \
                 * fields. */                                                  \
                memset(respHdr, 0, sizeof(nameInitialCap##Response));          \
                nameLower(reqHdr, respHdr, rpc);                               \
                break;                                                         \
            }

            case CREATE:        CALL_HANDLER(Create, create)
            case CREATE_TABLE:  CALL_HANDLER(CreateTable, createTable)
            case DROP_TABLE:    CALL_HANDLER(DropTable, dropTable)
            case OPEN_TABLE:    CALL_HANDLER(OpenTable, openTable)
            case PING:          CALL_HANDLER(Ping, ping)
            case READ:          CALL_HANDLER(Read, read)
            case REMOVE:        CALL_HANDLER(Remove, remove)
            case WRITE:         CALL_HANDLER(Write, write)
            default:
                throw UnimplementedRequestError();
        }
    }
    catch (ClientException e) {
        Buffer* response = &rpc->replyPayload;
        if (responseCommon == NULL) {
            responseCommon = new(response, APPEND) RpcResponseCommon;
        }
        responseCommon->status = e.status;
    }
    Metrics::mark(MARK_RPC_PROCESSING_END);
    responseCommon->counterValue = Metrics::read();
    rpc->sendReply();
}

<<<<<<< HEAD
void
Server::OpenTable(Transport::ServerRpc *rpc)
=======
void __attribute__ ((noreturn))
Server::run()
>>>>>>> 3259b8ce
{
    if (config->restore) {
        restore();
    }
    log->init();

    while (true)
        handleRpc();
}

/**
 * Find and validate a string in a buffer.  This method is invoked
 * by RPC handlers expecting a null-terminated string to be present
 * in an incoming request. It makes sure that the buffer contains
 * adequate space for a string of a given length at a given location
 * in the buffer, and it verifies that the string is null-terminated
 * and non-empty.
 *
 * \param buffer
 *      Buffer containing the desired string; typically an RPC
 *      request payload.
 * \param offset
 *      Location of the first byte of the string within the buffer.
 * \param length
 *      Total length of the string, including terminating null
 *      character.
 *
 * \return
 *      Pointer that can be used to access the string.  The string is
 *      guaranteed to exist in its entirety and to be null-terminated.
 *      (One condition we don't check for: premature termination via a
 *      null character in the middle of the string).
 *
 * \exception MessageTooShort
 *      The buffer isn't large enough for the expected size of the
 *      string.
 * \exception RequestFormatError
 *      The string was not null-terminated or had zero length.
 */
const char*
Server::getString(Buffer* buffer, uint32_t offset, uint32_t length) {
    const char* result;
    if (length == 0) {
        throw RequestFormatError();
    }
    if (buffer->getTotalLength() < (offset + length)) {
        throw MessageTooShortError();
    }
    result = static_cast<const char*>(buffer->getRange(offset, length));
    if (result[length - 1] != '\0') {
        throw RequestFormatError();
    }
    return result;
}

/**
 * Validates a table identifier and returns the corresponding Table.
 *
 * \param tableId
 *      Identifier for a desired table.
 *
 * \return
 *      The table corresponding to tableId.
 *
 * \exception TableDoesntExist
 *      Thrown if tableId does not correspond to a valid table.
 */
Table*
Server::getTable(uint32_t tableId) {
    if (tableId >= RC_NUM_TABLES) {
        throw TableDoesntExistException();
    }
    Table* t = &tables[tableId];
    if (*t->GetName() == '\0') {
        throw TableDoesntExistException();
    }
    return t;
}

<<<<<<< HEAD
void
Server::DropTable(Transport::ServerRpc *rpc)
=======
/*
 * Check a set of RejectRules against the current state of an object
 * to decide whether an operation is allowed.
 *
 * \param rejectRules
 *      Specifies conditions under which the operation should fail.
 * \param version
 *      The current version of an object, or VERSION_NONEXISTENT
 *      if the object does not currently exist (used to test rejectRules)
 *
 * \return
 *      The return value is STATUS_OK if none of the reject rules
 *      indicate that the operation should be rejected. Otherwise
 *      the return value indicates the reason for the rejection.
 */
Status
Server::rejectOperation(const RejectRules* rejectRules,
                         uint64_t version)
>>>>>>> 3259b8ce
{
    if (version == VERSION_NONEXISTENT) {
        if (rejectRules->doesntExist) {
            return STATUS_OBJECT_DOESNT_EXIST;
        }
        return STATUS_OK;
    }
    if (rejectRules->exists) {
        return STATUS_OBJECT_EXISTS;
    }
    if (rejectRules->versionLeGiven &&
            (version <= rejectRules->givenVersion)) {
        return STATUS_WRONG_VERSION;
    }
    if (rejectRules->versionNeGiven &&
            (version != rejectRules->givenVersion)) {
        return STATUS_WRONG_VERSION;
    }
    return STATUS_OK;
}

//-----------------------------------------------------------------------
// Everything below here is "old" code, meaning it probably needs to
// get refactored at some point, it doesn't follow the coding conventions,
// and there are no unit tests for it.
//-----------------------------------------------------------------------

struct obj_replay_cookie {
    Server *server;
    uint64_t used_bytes;
};

/**
 * Callback used by the log cleaner when it's cleaning a segment and evicts
 * an object (LOG_ENTRY_TYPE_OBJECT).
 *
 * Upon return, the object will be discarded. Objects must therefore be
 * perpetuated when the object being evicted is exactly the object referenced
 * by the hash table. Otherwise, it's an old object and a tombstone for it
 * exists.
 *
 * \param[in]  type     type of the evictee (LOG_ENTRY_TYPE_OBJECT)
 * \param[in]  p        opaque pointer to the immutable entry in the log 
 * \param[in]  len      size of the log entry being evicted
 * \param[in]  cookie   the opaque state pointer registered with the callback
 */
void
objectEvictionCallback(log_entry_type_t type,
                    const void *p,
                    uint64_t len,
                    void *cookie)
{
    assert(type == LOG_ENTRY_TYPE_OBJECT);

    Server *svr = static_cast<Server *>(cookie);
    assert(svr != NULL);

    Log *log = svr->log;
    assert(log != NULL);

    const Object *evict_obj = static_cast<const Object *>(p);
    assert(evict_obj != NULL);

    Table *tbl = &svr->tables[evict_obj->table];
    assert(tbl != NULL);

    const Object *tbl_obj = tbl->Get(evict_obj->id);

    // simple pointer comparison suffices
    if (tbl_obj == evict_obj) {
        const Object *objp = (const Object *)log->append(
            LOG_ENTRY_TYPE_OBJECT, evict_obj, evict_obj->size());
        assert(objp != NULL);
        tbl->Put(evict_obj->id, objp);
    }
}

void
objectReplayCallback(log_entry_type_t type,
                     const void *p,
                     uint64_t len,
                     void *cookiep)
{
    obj_replay_cookie *cookie = static_cast<obj_replay_cookie *>(cookiep);
    Server *server = cookie->server;

    //printf("ObjectReplayCallback: type %llu\n", type);

    // Used to determine free_bytes after passing over the segment
    cookie->used_bytes += len;

    switch (type) {
    case LOG_ENTRY_TYPE_OBJECT: {
        const Object *obj = static_cast<const Object *>(p);
        assert(obj);

        Table *table = &server->tables[obj->table];
        assert(table != NULL);

        table->Delete(obj->id);
        table->Put(obj->id, obj);
    }
        break;
    case LOG_ENTRY_TYPE_OBJECT_TOMBSTONE:
        assert(false);  //XXX- fixme
        break;
    case LOG_ENTRY_TYPE_SEGMENT_HEADER:
    case LOG_ENTRY_TYPE_SEGMENT_CHECKSUM:
        break;
    default:
        printf("!!! Unknown object type on log replay: 0x%llx", type);
    }
}

void
segmentReplayCallback(Segment *seg, void *cookie)
{
    // TODO(stutsman) we can restore bytes_stored in the log easily
    // using the same approach as for the individual segments
    Server *server = static_cast<Server *>(cookie);

    obj_replay_cookie ocookie;
    ocookie.server = server;
    ocookie.used_bytes = 0;

    server->log->forEachEntry(seg, objectReplayCallback, &ocookie);
    seg->setUsedBytes(ocookie.used_bytes);
}

/**
 * Callback used by the log cleaner when it's cleaning a segment and evicts
 * a tombstone.
 *
 * Tombstones are perpetuated when the segment they reference is still
 * valid in the system.
 *
 * We can be more aggressive in cleaning tombstones (e.g. a tombstone can
 * be cleared before its referant object if a newer object or tombstone
 * exists), but we don't worry about that now.
 *
 * \param[in]  type     type of the evictee (LOG_ENTRY_TYPE_OBJECT_TOMBSTONE)
 * \param[in]  p        opaque pointer to the immutable entry in the log 
 * \param[in]  len      size of the log entry being evicted
 * \param[in]  cookie   the opaque state pointer registered with the callback
 */
void
tombstoneEvictionCallback(log_entry_type_t type,
                    const void *p,
                    uint64_t len,
                    void *cookie)
{
<<<<<<< HEAD
    Transport::ServerRpc *rpc = trans->serverRecv();

    rcrpc_header *reqHeader = static_cast<rcrpc_header*>(
        rpc->recvPayload.getRange(0, sizeof(*reqHeader)));
    if (reqHeader == NULL)
        return; // request too short
=======
    assert(type == LOG_ENTRY_TYPE_OBJECT_TOMBSTONE);
>>>>>>> 3259b8ce

    Server *svr = static_cast<Server *>(cookie);
    assert(svr != NULL);

    Log *log = svr->log;
    assert(log != NULL);

    const ObjectTombstone *tomb =
        static_cast<const ObjectTombstone *>(p);
    assert(tomb != NULL);

    // see if the referant is still there
    if (log->isSegmentLive(tomb->segmentId)) {
        const void *ret = log->append(
            LOG_ENTRY_TYPE_OBJECT_TOMBSTONE, tomb, sizeof(*tomb));
        assert(ret != NULL);
    }
}

void
Server::restore()
{
    uint64_t restored_segs = log->restore();
    printf("Log was able to restore %llu segs\n", restored_segs);
    // TODO(stutsman) Walk the log here and rebuild metadata
    log->forEachSegment(segmentReplayCallback, restored_segs, this);
}

Status
Server::storeData(uint64_t tableId, uint64_t id,
                  const RejectRules *rejectRules, Buffer *data,
                  uint32_t dataOffset, uint32_t dataLength,
                  uint64_t *newVersion)
{
    Table *t = getTable(tableId);
    const Object *o = t->Get(id);
    uint64_t version = (o != NULL) ? o->version : VERSION_NONEXISTENT;
    Status status = rejectOperation(rejectRules, version);
    if (status) {
        *newVersion = version;
        return status;
    }

    DECLARE_OBJECT(newObject, dataLength);

    newObject->id = id;
    newObject->table = tableId;
    if (o != NULL)
        newObject->version = o->version + 1;
    else
        newObject->version = t->AllocateVersion();
    assert(o == NULL || newObject->version > o->version);
    // TODO(stutsman): dm's super-fast checksum here
    newObject->checksum = 0x0BE70BE70BE70BE7ULL;
    newObject->data_len = dataLength;
    data->copy(dataOffset, dataLength, newObject->data);

    // mark the old object as freed _before_ writing the new object to the log.
    // if we do it afterwards, the log cleaner could be triggered and `o'
    // reclaimed // before log->append() returns. The subsequent free breaks,
    // as that segment may have been reset.
    if (o != NULL)
        log->free(LOG_ENTRY_TYPE_OBJECT, o, o->size());

    const Object *objp = (const Object *)log->append(
        LOG_ENTRY_TYPE_OBJECT, newObject, newObject->size());
    assert(objp != NULL);
    t->Put(id, objp);

    *newVersion = objp->version;
    return STATUS_OK;
}

} // namespace RAMCloud<|MERGE_RESOLUTION|>--- conflicted
+++ resolved
@@ -105,12 +105,8 @@
  *      and/or append additional information to the response buffer.
  */
 void
-<<<<<<< HEAD
-Server::Ping(Transport::ServerRpc *rpc)
-=======
 Server::create(const CreateRequest* reqHdr, CreateResponse* respHdr,
-        Transport::ServerRPC* rpc)
->>>>>>> 3259b8ce
+        Transport::ServerRpc* rpc)
 {
     Table* t = getTable(reqHdr->tableId);
     uint64_t id = t->AllocateKey();
@@ -144,12 +140,8 @@
  *      and/or append additional information to the response buffer.
  */
 void
-<<<<<<< HEAD
-Server::Read(Transport::ServerRpc *rpc)
-=======
 Server::createTable(const CreateTableRequest* reqHdr,
-                    CreateTableResponse* respHdr, Transport::ServerRPC* rpc)
->>>>>>> 3259b8ce
+                    CreateTableResponse* respHdr, Transport::ServerRpc* rpc)
 {
     int i;
     const char* name = getString(&rpc->recvPayload, sizeof(*reqHdr),
@@ -195,7 +187,7 @@
  */
 void
 Server::dropTable(const DropTableRequest* reqHdr, DropTableResponse* respHdr,
-            Transport::ServerRPC* rpc)
+            Transport::ServerRpc* rpc)
 {
     int i;
     const char* name = getString(&rpc->recvPayload, sizeof(*reqHdr),
@@ -229,7 +221,7 @@
  */
 void
 Server::openTable(const OpenTableRequest* reqHdr, OpenTableResponse* respHdr,
-            Transport::ServerRPC* rpc)
+            Transport::ServerRpc* rpc)
 {
     int i;
     const char* name = getString(&rpc->recvPayload, sizeof(*reqHdr),
@@ -243,29 +235,6 @@
     throw TableDoesntExistException();
 }
 
-<<<<<<< HEAD
-void
-Server::Write(Transport::ServerRpc *rpc)
-{
-    const rcrpc_write_request *req;
-
-    req = static_cast<rcrpc_write_request*>(
-        rpc->recvPayload.getRange(0, sizeof(*req)));
-
-    rcrpc_write_response *resp;
-    resp = new(&rpc->replyPayload, APPEND) rcrpc_write_response;
-
-    LOG(DEBUG, "Write %lu bytes of data to key %lu", req->buf_len, req->key);
-
-    assert(req->buf_len < (1UL << 32));
-    resp->written = StoreData(req->table, req->key, &req->reject_rules,
-                              &rpc->recvPayload,
-                              sizeof(*req),
-                              static_cast<uint32_t>(req->buf_len),
-                              &resp->version);
-}
-=======
->>>>>>> 3259b8ce
 
 /**
  * Top-level server method to handle the PING request.  See the
@@ -280,12 +249,8 @@
  *      Ignored.
  */
 void
-<<<<<<< HEAD
-Server::InsertKey(Transport::ServerRpc *rpc)
-=======
 Server::ping(const PingRequest* reqHdr, PingResponse* respHdr,
-            Transport::ServerRPC* rpc)
->>>>>>> 3259b8ce
+            Transport::ServerRpc* rpc)
 {
     // Nothing to do here.
 }
@@ -309,12 +274,8 @@
  *      and/or append additional information to the response buffer.
  */
 void
-<<<<<<< HEAD
-Server::DeleteKey(Transport::ServerRpc *rpc)
-=======
 Server::read(const ReadRequest* reqHdr, ReadResponse* respHdr,
-        Transport::ServerRPC* rpc)
->>>>>>> 3259b8ce
+        Transport::ServerRpc* rpc)
 {
     Table* t = getTable(reqHdr->tableId);
     const Object* o = t->Get(reqHdr->id);
@@ -359,7 +320,7 @@
  */
 void
 Server::remove(const RemoveRequest* reqHdr, RemoveResponse* respHdr,
-        Transport::ServerRPC* rpc)
+        Transport::ServerRpc* rpc)
 {
     Table* t = getTable(reqHdr->tableId);
     const Object* o = t->Get(reqHdr->id);
@@ -405,12 +366,8 @@
  *      and/or append additional information to the response buffer.
  */
 void
-<<<<<<< HEAD
-Server::CreateTable(Transport::ServerRpc *rpc)
-=======
 Server::write(const WriteRequest* reqHdr, WriteResponse* respHdr,
-        Transport::ServerRPC* rpc)
->>>>>>> 3259b8ce
+        Transport::ServerRpc* rpc)
 {
     respHdr->common.status = storeData(reqHdr->tableId, reqHdr->id,
             &reqHdr->rejectRules, &rpc->recvPayload, sizeof(*reqHdr),
@@ -424,7 +381,7 @@
 void
 Server::handleRpc()
 {
-    Transport::ServerRPC* rpc = transport->serverRecv();
+    Transport::ServerRpc* rpc = transport->serverRecv();
     Buffer* request = &rpc->recvPayload;
     RpcResponseCommon* responseCommon = NULL;
     try {
@@ -484,13 +441,8 @@
     rpc->sendReply();
 }
 
-<<<<<<< HEAD
-void
-Server::OpenTable(Transport::ServerRpc *rpc)
-=======
 void __attribute__ ((noreturn))
 Server::run()
->>>>>>> 3259b8ce
 {
     if (config->restore) {
         restore();
@@ -570,10 +522,6 @@
     return t;
 }
 
-<<<<<<< HEAD
-void
-Server::DropTable(Transport::ServerRpc *rpc)
-=======
 /*
  * Check a set of RejectRules against the current state of an object
  * to decide whether an operation is allowed.
@@ -592,7 +540,6 @@
 Status
 Server::rejectOperation(const RejectRules* rejectRules,
                          uint64_t version)
->>>>>>> 3259b8ce
 {
     if (version == VERSION_NONEXISTENT) {
         if (rejectRules->doesntExist) {
@@ -744,16 +691,7 @@
                     uint64_t len,
                     void *cookie)
 {
-<<<<<<< HEAD
-    Transport::ServerRpc *rpc = trans->serverRecv();
-
-    rcrpc_header *reqHeader = static_cast<rcrpc_header*>(
-        rpc->recvPayload.getRange(0, sizeof(*reqHeader)));
-    if (reqHeader == NULL)
-        return; // request too short
-=======
     assert(type == LOG_ENTRY_TYPE_OBJECT_TOMBSTONE);
->>>>>>> 3259b8ce
 
     Server *svr = static_cast<Server *>(cookie);
     assert(svr != NULL);

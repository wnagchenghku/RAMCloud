/* Copyright (c) 2010 Stanford University
 *
 * Permission to use, copy, modify, and distribute this software for any purpose
 * with or without fee is hereby granted, provided that the above copyright
 * notice and this permission notice appear in all copies.
 *
 * THE SOFTWARE IS PROVIDED "AS IS" AND THE AUTHOR(S) DISCLAIM ALL WARRANTIES
 * WITH REGARD TO THIS SOFTWARE INCLUDING ALL IMPLIED WARRANTIES OF
 * MERCHANTABILITY AND FITNESS. IN NO EVENT SHALL AUTHORS BE LIABLE FOR ANY
 * SPECIAL, DIRECT, INDIRECT, OR CONSEQUENTIAL DAMAGES OR ANY DAMAGES WHATSOEVER
 * RESULTING FROM LOSS OF USE, DATA OR PROFITS, WHETHER IN AN ACTION OF
 * CONTRACT, NEGLIGENCE OR OTHER TORTIOUS ACTION, ARISING OUT OF OR IN
 * CONNECTION WITH THE USE OR PERFORMANCE OF THIS SOFTWARE.
 */

/**
 * \file
 * This file defines an implementation of Transport for Infiniband
 * using reliable connected queue-pairs (RC).
 */

#include <infiniband/verbs.h>
#include <string>
#include <boost/unordered_map.hpp>

#include "BoostIntrusive.h"
#include "Common.h"
#include "Segment.h"
#include "Transport.h"

#ifndef RAMCLOUD_INFRCTRANSPORT_H
#define RAMCLOUD_INFRCTRANSPORT_H

namespace RAMCloud {

class InfRcTransport : public Transport {
    // forward declarations
    struct BufferDescriptor;
    class  QueuePair;
    class InfRCSession;

  public:
    explicit InfRcTransport(const ServiceLocator* sl = NULL);
    ~InfRcTransport() { }
    ServerRpc* serverRecv() __attribute__((warn_unused_result));
    SessionRef getSession(const ServiceLocator& sl) {
        return new InfRCSession(this, sl);
    }
    void dumpStats() {
        LOG(NOTICE, "InfRcTransport totalClientSendCopyTime: %lu",
            totalClientSendCopyTime);
        LOG(NOTICE, "InfRcTransport totalClientSendCopyBytes: %lu",
            totalClientSendCopyBytes);
        LOG(NOTICE, "InfRcTransport totalSendReplyCopyTime: %lu",
            totalSendReplyCopyTime);
        LOG(NOTICE, "InfRcTransport totalSendReplyCopyBytes: %lu",
            totalSendReplyCopyBytes);
        totalClientSendCopyTime = 0;
        totalClientSendCopyBytes = 0;
        totalSendReplyCopyTime = 0;
        totalSendReplyCopyBytes = 0;
    }
    uint32_t getMaxRpcSize() const;

  private:
    class ServerRpc : public Transport::ServerRpc {
        public:
            explicit ServerRpc(InfRcTransport* transport, QueuePair* qp,
                               uint64_t nonce);
            void sendReply();
        private:
            InfRcTransport* transport;
            QueuePair*      qp;
            /// Uniquely identifies the RPC.
            uint64_t        nonce;
            DISALLOW_COPY_AND_ASSIGN(ServerRpc);
    };

    class ClientRpc : public Transport::ClientRpc {
        public:
            explicit ClientRpc(InfRcTransport* transport,
                               InfRCSession* session,
                               Buffer* request,
                               Buffer* response,
                               uint64_t nonce);
            void getReply();
            void sendOrQueue();
        private:
            InfRcTransport*     transport;
            InfRCSession*       session;
            Buffer*             request;
            Buffer*             response;
            /// Uniquely identifies the RPC.
            uint64_t            nonce;
            enum {
                PENDING,
                REQUEST_SENT,
                RESPONSE_RECEIVED,
            } state;
        public:
            IntrusiveListHook   queueEntries;
            friend class InfRCSession;
            friend class InfRcTransport;
            DISALLOW_COPY_AND_ASSIGN(ClientRpc);
    };

    /**
     * A header that goes at the start of every RPC request and response.
     */
    struct Header {
        explicit Header(uint64_t nonce) : nonce(nonce) {}
        /// Uniquely identifies the RPC.
        uint64_t nonce;
    };

    // maximum RPC size we'll permit. we'll use the segment size plus a
    // little extra for header overhead, etc.
    static const uint32_t MAX_RPC_SIZE = Segment::SEGMENT_SIZE + 4096;
    static const uint32_t MAX_INLINE_DATA = 400;
    static const uint32_t MAX_SHARED_RX_QUEUE_DEPTH = 8;
    static const uint32_t MAX_SHARED_RX_SGE_COUNT = 8;
    static const uint32_t MAX_TX_QUEUE_DEPTH = 64;
    static const uint32_t MAX_TX_SGE_COUNT = 8;

    INTRUSIVE_LIST_TYPEDEF(ClientRpc, queueEntries) ClientRpcList;

    class InfRCSession : public Session {
      public:
        explicit InfRCSession(InfRcTransport *transport,
            const ServiceLocator& sl);
        Transport::ClientRpc* clientSend(Buffer* request, Buffer* response)
            __attribute__((warn_unused_result));
        void release();

      private:
        InfRcTransport *transport;
        QueuePair* qp;
        friend class ClientRpc;
        DISALLOW_COPY_AND_ASSIGN(InfRCSession);
    };

    // wrap an RX or TX buffer registered with the HCA
    struct BufferDescriptor {
        char*           buffer;         // buf of getMaxPayloadSize() bytes
        ibv_mr*         mr;             // memory region of the buffer

        BufferDescriptor(char *buffer, ibv_mr *mr) :
            buffer(buffer), mr(mr)
        {
        }
        BufferDescriptor() : buffer(NULL), mr(NULL) {}
    };

    // this class exists simply for passing queue pair handshake information
    // back and forth.
    class QueuePairTuple {
      public:
        QueuePairTuple() : qpn(0), psn(0), lid(0), nonce(0) {}
        QueuePairTuple(uint16_t lid, uint32_t qpn, uint32_t psn,
            uint64_t nonce) : qpn(qpn), psn(psn), lid(lid), nonce(nonce) {}
        uint16_t getLid() const { return lid; }
        uint32_t getQpn() const { return qpn; }
        uint32_t getPsn() const { return psn; }
        uint64_t getNonce() const { return nonce; }

      private:
        uint32_t qpn;            // queue pair number
        uint32_t psn;            // initial packet sequence number
        uint16_t lid;            // infiniband address: "local id"
        uint64_t nonce;          // random nonce used to confirm replies are
                                 // for received requests

        DISALLOW_COPY_AND_ASSIGN(QueuePairTuple); //NOLINT
    } __attribute__((packed));

    // this class encapsulates the creation, use, and destruction of an RC
    // queue pair.
    //
    // the constructor will create a qp and bring it to the INIT state.
    // after obtaining the lid, qpn, and psn of a remote queue pair, one
    // must call plumb() to bring the queue pair to the RTS state.
    class QueuePair {
      public:
        QueuePair(int ibPhysicalPort, ibv_pd *pd, ibv_srq *srq, ibv_cq *txcq,
            ibv_cq *rxcq);
       ~QueuePair();
        uint32_t getInitialPsn() const;
        uint32_t getLocalQpNumber() const;
        uint32_t getRemoteQpNumber() const;
        uint16_t getRemoteLid() const;
        void     plumb(QueuePairTuple *qpt);

      //private: XXXXX- move send/recv functionality into the queue pair shit
        int         ibPhysicalPort; // physical port number of the HCA
        ibv_pd*     pd;             // protection domain
        ibv_srq*    srq;            // shared receive queue
        ibv_qp*     qp;             // infiniband verbs QP handle
        ibv_cq*     txcq;           // transmit completion queue
        ibv_cq*     rxcq;           // receive completion queue
        uint32_t    initialPsn;     // initial packet sequence number

        DISALLOW_COPY_AND_ASSIGN(QueuePair);
    };

    /**
     * A Buffer::Chunk that is comprised of memory for incoming packets,
     * owned by the HCA but loaned to us during the processing of an
     * incoming RPC so the message doesn't have to be copied.
     *
     * PayloadChunk behaves like any other Buffer::Chunk except it returns
     * its memory to the HCA when the Buffer is deleted.
     */
    class PayloadChunk : public Buffer::Chunk {
      public:
        static PayloadChunk* prependToBuffer(Buffer* buffer,
                                             char* data,
                                             uint32_t dataLength,
                                             InfRcTransport* transport,
                                             ibv_srq* srq,
                                             BufferDescriptor* bd);
        static PayloadChunk* appendToBuffer(Buffer* buffer,
                                            char* data,
                                            uint32_t dataLength,
                                            InfRcTransport* transport,
                                            ibv_srq* srq,
                                            BufferDescriptor* bd);
        ~PayloadChunk();

      private:
        PayloadChunk(void* data,
                     uint32_t dataLength,
                     InfRcTransport* transport,
                     ibv_srq* srq,
                     BufferDescriptor* bd);

        InfRcTransport* transport;

        /// Return the PayloadChunk memory here.
        ibv_srq* srq;
        BufferDescriptor* const bd;

        DISALLOW_COPY_AND_ASSIGN(PayloadChunk);
    };

    void poll();

    // infiniband helper functions
    ibv_device* ibFindDevice(const char *name);
    int ibGetLid();
    void ibPostSrqReceive(ibv_srq* srq, BufferDescriptor *bd);
    void ibPostSend(QueuePair* qp, BufferDescriptor* bd, uint32_t length);
    void ibPostSendAndWait(QueuePair* qp, BufferDescriptor* bd,
                           uint32_t length);
    BufferDescriptor allocateBufferDescriptorAndRegister();

    // queue pair connection setup helpers
    QueuePair* clientTrySetupQueuePair(const char* ip, int port);
    void       serverTrySetupQueuePair();

    BufferDescriptor    serverRxBuffers[MAX_SHARED_RX_QUEUE_DEPTH];
    BufferDescriptor    clientRxBuffers[MAX_SHARED_RX_QUEUE_DEPTH];

    BufferDescriptor    txBuffers[MAX_TX_QUEUE_DEPTH];
    int                 currentTxBuffer;

    ibv_srq*     serverSrq;         // shared receive work queue for server
    ibv_srq*     clientSrq;         // shared receive work queue for client
    ibv_device*  dev;               // infiniband HCA device we're using
    ibv_context* ctxt;              // HCA device context (handle)
    ibv_pd*      pd;                // protection domain for registered memory
    ibv_cq*      serverRxCq;        // completion queue for serverRecv
    ibv_cq*      clientRxCq;        // completion queue for client getReply
    ibv_cq*      commonTxCq;        // common completion queue for all transmits
    int          ibPhysicalPort;    // physical port number on the HCA
    int          udpListenPort;     // UDP port number for server's setupSocket
    int          serverSetupSocket; // UDP socket for incoming setup requests
    int          clientSetupSocket; // UDP socket for outgoing setup requests

    // ibv_wc.qp_num to QueuePair* lookup used to look up the QueuePair given
    // a completion event on the shared receive queue
    boost::unordered_map<uint32_t, QueuePair*> queuePairMap;

<<<<<<< HEAD
    /// For tracking stats on how much time is spent memcpying on request TX.
    static uint64_t totalClientSendCopyTime;
    /// For tracking stats on how much data is memcpyed on request TX.
    static uint64_t totalClientSendCopyBytes;
    /// For tracking stats on how much time is spent memcpying on reply TX.
    static uint64_t totalSendReplyCopyTime;
    /// For tracking stats on how much data is memcpyed on reply TX.
    static uint64_t totalSendReplyCopyBytes;
=======
    /**
     * RPCs which are waiting for a receive buffer to become available before
     * their request can be sent. See #ClientRpc::sendOrQueue().
     */
    ClientRpcList clientSendQueue;

    /**
     * The number of client receive buffers that are in use, either from
     * outstandingRpcs or from RPC responses that have borrowed these buffers
     * and will return them with the PayloadChunk mechanism.
     * Invariant: numUsedClientSrqBuffers <= MAX_SHARED_RX_QUEUE_DEPTH.
     */
    uint32_t numUsedClientSrqBuffers;

    /// RPCs which are awaiting their responses from the network.
    ClientRpcList outstandingRpcs;
>>>>>>> 756cb264

    DISALLOW_COPY_AND_ASSIGN(InfRcTransport);
};

}  // namespace RAMCloud

#endif<|MERGE_RESOLUTION|>--- conflicted
+++ resolved
@@ -280,7 +280,6 @@
     // a completion event on the shared receive queue
     boost::unordered_map<uint32_t, QueuePair*> queuePairMap;
 
-<<<<<<< HEAD
     /// For tracking stats on how much time is spent memcpying on request TX.
     static uint64_t totalClientSendCopyTime;
     /// For tracking stats on how much data is memcpyed on request TX.
@@ -289,7 +288,7 @@
     static uint64_t totalSendReplyCopyTime;
     /// For tracking stats on how much data is memcpyed on reply TX.
     static uint64_t totalSendReplyCopyBytes;
-=======
+
     /**
      * RPCs which are waiting for a receive buffer to become available before
      * their request can be sent. See #ClientRpc::sendOrQueue().
@@ -306,7 +305,6 @@
 
     /// RPCs which are awaiting their responses from the network.
     ClientRpcList outstandingRpcs;
->>>>>>> 756cb264
 
     DISALLOW_COPY_AND_ASSIGN(InfRcTransport);
 };

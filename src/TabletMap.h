/* Copyright (c) 2012 Stanford University
 *
 * Permission to use, copy, modify, and distribute this software for any
 * purpose with or without fee is hereby granted, provided that the above
 * copyright notice and this permission notice appear in all copies.
 *
 * THE SOFTWARE IS PROVIDED "AS IS" AND THE AUTHOR(S) DISCLAIM ALL WARRANTIES
 * WITH REGARD TO THIS SOFTWARE INCLUDING ALL IMPLIED WARRANTIES OF
 * MERCHANTABILITY AND FITNESS. IN NO EVENT SHALL AUTHORS BE LIABLE FOR
 * ANY SPECIAL, DIRECT, INDIRECT, OR CONSEQUENTIAL DAMAGES OR ANY DAMAGES
 * WHATSOEVER RESULTING FROM LOSS OF USE, DATA OR PROFITS, WHETHER IN AN
 * ACTION OF CONTRACT, NEGLIGENCE OR OTHER TORTIOUS ACTION, ARISING OUT OF
 * OR IN CONNECTION WITH THE USE OR PERFORMANCE OF THIS SOFTWARE.
 */

#ifndef RAMCLOUD_TABLETMAP_H
#define RAMCLOUD_TABLETMAP_H

#include "Common.h"
#include "CoordinatorServerList.h"
#include "Log.h"
#include "LogEntryTypes.h"
#include "ServerId.h"

namespace RAMCloud {

/**
 * Describes a contiguous subrange of key hashes from a single table.
 * Used as the unit of mapping of key to owning master.
 */
struct Tablet {
    /// The id of the containing table.
    uint64_t tableId;

    /// The smallest hash value for a key that is in this tablet.
    uint64_t startKeyHash;

    /// The largest hash value for a key that is in this tablet.
    uint64_t endKeyHash;

    /// The server id of the master owning this tablet.
    ServerId serverId;

    enum Status : uint8_t {
        /// The tablet is available.
        NORMAL = 0 ,
        /// The tablet is being recovered, it is not available.
        RECOVERING = 1,
    };

    /// The status of the tablet, see Status.
    Status status;

    /**
     * The Log::Position of the log belonging to the master that owns this
     * tablet when it was assigned to the server. Any earlier position
     * cannot contain data belonging to this tablet.
     */
<<<<<<< HEAD
    Log::Position ctime;
=======
    LogPosition ctime;

    void serialize(ProtoBuf::Tablets::Tablet& entry) const;
>>>>>>> 727d6419
};

/**
 * Maps tablets to masters which serve requests for that tablet.
 * The tablet map is the definitive truth about tablet ownership in
 * a cluster.
 *
 * Instances are locked for thread-safety, and methods return tablets
 * by-value to avoid inconsistencies due to concurrency.
 */
class TabletMap {
  PUBLIC:
    /**
     * Thrown from methods when the arguments indicate a tablet that is
     * not present in the tablet map.
     */
    struct NoSuchTablet : public Exception {
        explicit NoSuchTablet(const CodeLocation& where) : Exception(where) {}
    };

    /// Thrown in response to invalid splitTablet() arguments.
    struct BadSplit : public Exception {
        explicit BadSplit(const CodeLocation& where) : Exception(where) {}
    };

    TabletMap();
    void addTablet(const Tablet& tablet);
    string debugString() const;
    Tablet getTablet(uint64_t tableId,
                     uint64_t startKeyHash,
                     uint64_t endKeyHash) const;
    vector<Tablet> getTabletsForTable(uint64_t tableId) const;
    void modifyTablet(uint64_t tableId,
                      uint64_t startKeyHash,
                      uint64_t endKeyHash,
                      ServerId serverId,
                      Tablet::Status status,
                      Log::Position ctime);
    vector<Tablet> removeTabletsForTable(uint64_t tableId);
    void serialize(const CoordinatorServerList& serverList,
                   ProtoBuf::Tablets& tablets) const;
    vector<Tablet> setStatusForServer(ServerId serverId,
                                      Tablet::Status status);
    size_t size() const;
    pair<Tablet, Tablet> splitTablet(uint64_t tableId,
                                     uint64_t startKeyHash,
                                     uint64_t endKeyHash,
                                     uint64_t splitKeyHash);

  PRIVATE:
    Tablet& find(uint64_t tableId,
                 uint64_t startKeyHash,
                 uint64_t endKeyHash);
    const Tablet& cfind(uint64_t tableId,
                        uint64_t startKeyHash,
                        uint64_t endKeyHash) const;

    /**
     * Provides monitor-style protection for all operations on the tablet map.
     * A Lock for this mutex must be held to read or modify any state in
     * the tablet map.
     */
    mutable std::mutex mutex;
    typedef std::lock_guard<std::mutex> Lock;

    /// List of tablets that make up the current set of tables in a cluster.
    vector<Tablet> map;
};

} // namespace RAMCloud

#endif
<|MERGE_RESOLUTION|>--- conflicted
+++ resolved
@@ -56,13 +56,9 @@
      * tablet when it was assigned to the server. Any earlier position
      * cannot contain data belonging to this tablet.
      */
-<<<<<<< HEAD
     Log::Position ctime;
-=======
-    LogPosition ctime;
 
     void serialize(ProtoBuf::Tablets::Tablet& entry) const;
->>>>>>> 727d6419
 };
 
 /**

--- conflicted
+++ resolved
@@ -1,4 +1,4 @@
-/* Copyright (c) 2010 Stanford University
+/* Copyright (c) 2010-2012 Stanford University
  *
  * Permission to use, copy, modify, and distribute this software for any
  * purpose with or without fee is hereby granted, provided that the above
@@ -153,14 +153,10 @@
     memcpy(new(&req, APPEND) char[length], name, length);
     while (true) {
         Buffer resp;
-<<<<<<< HEAD
         Transport::SessionRef session =
                 context.coordinatorSession->getSession();
-        sendRecv<CreateTableRpc>(session, req, resp);
-=======
         const CreateTableRpc::Response& respHdr(
-            sendRecv<CreateTableRpc>(session, req, resp));
->>>>>>> 724fcf03
+                sendRecv<CreateTableRpc>(session, req, resp));
         try {
             checkStatus(HERE);
             return respHdr.tableId;
@@ -526,6 +522,7 @@
 CoordinatorClient::setRuntimeOption(const char* option, const char* value)
 {
     Buffer req, resp;
+    Transport::SessionRef session = context.coordinatorSession->getSession();
     SetRuntimeOptionRpc::Request& reqHdr(
         allocHeader<SetRuntimeOptionRpc>(req));
     reqHdr.optionLength = downCast<uint32_t>(strlen(option) + 1);

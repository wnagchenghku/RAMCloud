/* Copyright (c) 2011-2016 Stanford University
 *
 * Permission to use, copy, modify, and distribute this software for any
 * purpose with or without fee is hereby granted, provided that the above
 * copyright notice and this permission notice appear in all copies.
 *
 * THE SOFTWARE IS PROVIDED "AS IS" AND THE AUTHOR(S) DISCLAIM ALL WARRANTIES
 * WITH REGARD TO THIS SOFTWARE INCLUDING ALL IMPLIED WARRANTIES OF
 * MERCHANTABILITY AND FITNESS. IN NO EVENT SHALL AUTHORS BE LIABLE FOR
 * ANY SPECIAL, DIRECT, INDIRECT, OR CONSEQUENTIAL DAMAGES OR ANY DAMAGES
 * WHATSOEVER RESULTING FROM LOSS OF USE, DATA OR PROFITS, WHETHER IN AN
 * ACTION OF CONTRACT, NEGLIGENCE OR OTHER TORTIOUS ACTION, ARISING OUT OF
 * OR IN CONNECTION WITH THE USE OR PERFORMANCE OF THIS SOFTWARE.
 */

#include <iostream>

#include "WireFormat.h"
#include "Buffer.h"

namespace RAMCloud {

namespace WireFormat {

/**
 * Returns a string representation of a ServiceType.  Useful for error
 * messages and logging.
 */
const char*
serviceTypeSymbol(ServiceType type) {
    switch (type) {
        case MASTER_SERVICE:        return "MASTER_SERVICE";
        case BACKUP_SERVICE:        return "BACKUP_SERVICE";
        case COORDINATOR_SERVICE:   return "COORDINATOR_SERVICE";
        case ADMIN_SERVICE:         return "ADMIN_SERVICE";
        default:                    return "INVALID_SERVICE";
    }
}

/**
 * Given an Opcode, return a human-readable string containing
 * the symbolic name for the opcode, such as "ADMIN"
 *
 * \param opcode
 *      Identifies the operation requested in an RPC; must be one
 *      of the values defined for Opcode
 *
 * \return
 *      See above.
 */
const char*
opcodeSymbol(uint32_t opcode)
{
    // Entries in the following switch statement should have the same order
    // as the declarations in WireFormat.h.
    switch (opcode) {
        case PING:                         return "PING";
        case PROXY_PING:                   return "PROXY_PING";
        case KILL:                         return "KILL";
        case CREATE_TABLE:                 return "CREATE_TABLE";
        case GET_TABLE_ID:                 return "GET_TABLE_ID";
        case DROP_TABLE:                   return "DROP_TABLE";
        case READ:                         return "READ";
        case WRITE:                        return "WRITE";
        case REMOVE:                       return "REMOVE";
        case ENLIST_SERVER:                return "ENLIST_SERVER";
        case GET_SERVER_LIST:              return "GET_SERVER_LIST";
        case GET_TABLE_CONFIG:             return "GET_TABLE_CONFIG";
        case RECOVER:                      return "RECOVER";
        case HINT_SERVER_CRASHED:          return "HINT_SERVER_CRASHED";
        case RECOVERY_MASTER_FINISHED:     return "RECOVERY_MASTER_FINISHED";
        case ENUMERATE:                    return "ENUMERATE";
        case SET_MASTER_RECOVERY_INFO:     return "SET_MASTER_RECOVERY_INFO";
        case FILL_WITH_TEST_DATA:          return "FILL_WITH_TEST_DATA";
        case MULTI_OP:                     return "MULTI_OP";
        case GET_METRICS:                  return "GET_METRICS";
        case BACKUP_FREE:                  return "BACKUP_FREE";
        case BACKUP_GETRECOVERYDATA:       return "BACKUP_GETRECOVERYDATA";
        case BACKUP_STARTREADINGDATA:      return "BACKUP_STARTREADINGDATA";
        case BACKUP_WRITE:                 return "BACKUP_WRITE";
        case BACKUP_RECOVERYCOMPLETE:      return "BACKUP_RECOVERYCOMPLETE";
        case UPDATE_SERVER_LIST:           return "UPDATE_SERVER_LIST";
        case BACKUP_STARTPARTITION:        return "BACKUP_STARTPARTITIONING";
        case DROP_TABLET_OWNERSHIP:        return "DROP_TABLET_OWNERSHIP";
        case TAKE_TABLET_OWNERSHIP:        return "TAKE_TABLET_OWNERSHIP";
        case GET_HEAD_OF_LOG:              return "GET_HEAD_OF_LOG";
        case INCREMENT:                    return "INCREMENT";
        case PREP_FOR_MIGRATION:           return "PREP_FOR_MIGRATION";
        case RECEIVE_MIGRATION_DATA:       return "RECEIVE_MIGRATION_DATA";
        case REASSIGN_TABLET_OWNERSHIP:    return "REASSIGN_TABLET_OWNERSHIP";
        case MIGRATE_TABLET:               return "MIGRATE_TABLET";
        case IS_REPLICA_NEEDED:            return "IS_REPLICA_NEEDED";
        case SPLIT_TABLET:                 return "SPLIT_TABLET";
        case GET_SERVER_STATISTICS:        return "GET_SERVER_STATISTICS";
        case SET_RUNTIME_OPTION:           return "SET_RUNTIME_OPTION";
        case GET_SERVER_CONFIG:            return "GET_SERVER_CONFIG";
        case GET_BACKUP_CONFIG:            return "GET_BACKUP_CONFIG";
        case GET_MASTER_CONFIG:            return "GET_MASTER_CONFIG";
        case GET_LOG_METRICS:              return "GET_LOG_METRICS";
        case VERIFY_MEMBERSHIP:            return "VERIFY_MEMBERSHIP";
        case GET_RUNTIME_OPTION:           return "GET_RUNTIME_OPTION";
        case GET_LEASE_INFO:               return "GET_LEASE_INFO";
        case RENEW_LEASE:                  return "RENEW_LEASE";
        case SERVER_CONTROL:               return "SERVER_CONTROL";
        case SERVER_CONTROL_ALL:           return "SERVER_CONTROL_ALL";
        case GET_SERVER_ID:                return "GET_SERVER_ID";
        case READ_KEYS_AND_VALUE:          return "READ_KEYS_AND_VALUE";
        case LOOKUP_INDEX_KEYS:            return "LOOKUP_INDEX_KEYS";
        case READ_HASHES:                  return "READ_HASHES";
        case INSERT_INDEX_ENTRY:           return "INSERT_INDEX_ENTRY";
        case REMOVE_INDEX_ENTRY:           return "REMOVE_INDEX_ENTRY";
        case CREATE_INDEX:                 return "CREATE_INDEX";
        case DROP_INDEX:                   return "DROP_INDEX";
        case DROP_INDEXLET_OWNERSHIP:      return "DROP_INDEXLET_OWNERSHIP";
        case TAKE_INDEXLET_OWNERSHIP:      return "TAKE_INDEXLET_OWNERSHIP";
        case PREP_FOR_INDEXLET_MIGRATION:  return "PREP_FOR_INDEXLET_MIGRATION";
        case SPLIT_AND_MIGRATE_INDEXLET:   return "SPLIT_AND_MIGRATE_INDEXLET";
        case COORD_SPLIT_AND_MIGRATE_INDEXLET:
                                    return "COORD_SPLIT_AND_MIGRATE_INDEXLET";
        case TX_DECISION:                  return "TX_DECISION";
        case TX_PREPARE:                   return "TX_PREPARE";
        case TX_REQUEST_ABORT:             return "TX_REQUEST_ABORT";
        case TX_HINT_FAILED:               return "TX_HINT_FAILED";
<<<<<<< HEAD
        case ROCKSTEADY_PREP_FOR_MIGRATION:
                                    return "ROCKSTEADY_PREP_FOR_MIGRATION";
        case ROCKSTEADY_MIGRATION_PULL_HASHES:
                                    return "ROCKSTEADY_MIGRATION_PULL_HASHES";
        case ROCKSTEADY_MIGRATION_REPLAY:  return "ROCKSTEADY_MIGRATION_REPLAY";
        case ROCKSTEADY_MIGRATE_TABLET:    return "ROCKSTEADY_MIGRATE_TABLET";
        case ROCKSTEADY_SIDELOG_COMMIT:    return "ROCKSTEADY_SIDELOG_COMMIT";
        case ROCKSTEADY_TAKE_TABLET_OWNERSHIP:
                                    return "ROCKSTEADY_TAKE_TABLET_OWNERSHIP";
        case ROCKSTEADY_MIGRATION_PRIORITY_HASHES:
                                return "ROCKSTEADY_MIGRATION_PRIORITY_HASHES";
        case ROCKSTEADY_DROP_SOURCE_TABLET:
                                    return "ROCKSTEADY_DROP_SOURCE_TABLET";
=======
        case ECHO:                         return "ECHO";
>>>>>>> a3b03eb6
        case ILLEGAL_RPC_TYPE:             return "ILLEGAL_RPC_TYPE";
    }

    // Never heard of this RPC; return the numeric value. The shared buffer
    // below isn't thread-safe, but the worst that will happen is that the
    // return value will get garbled, and this code should never be executed
    // in a production system anyway.

    static char symbol[50];
    snprintf(symbol, sizeof(symbol), "unknown(%d)", opcode);
    return symbol;
}

/**
 * Given a buffer containing an RPC response, returns the Status from
 * that response.
 *
 * \param buffer
 *      Must contain an ResponseCommon structure at the beginning.
 *
 * \return
 *      The status value from response, or STATUS_RESPONSE_FORMAT_ERROR
 *      if the response buffer is empty.
 */
Status
getStatus(Buffer* buffer)
{
    const ResponseCommon* header = buffer->getStart<ResponseCommon>();
    if (header == NULL)
        return STATUS_RESPONSE_FORMAT_ERROR;
    return header->status;
}


/**
 * Given a buffer containing an RPC request, return a human-readable string
 * containing the symbolic name for the request's opcode, such as "PING".
 *
 * \param buffer
 *      Must contain a well-formed RPC request.
 *
 * \return
 *      A symbolic name for the request's opcode.
 */
const char*
opcodeSymbol(Buffer* buffer)
{
    const RequestCommon* header = buffer->getStart<RequestCommon>();
    if (header == NULL)
        return "null";
    return opcodeSymbol(header->opcode);
}
/**
 * Equality for RecoverRpc::Replica, useful for unit tests.
 */
bool
operator==(const Recover::Replica& a, const Recover::Replica& b)
{
    return (a.backupId == b.backupId &&
            a.segmentId == b.segmentId);
}

/**
 * Inequality for RecoverRpc::Replica, useful for unit tests.
 */
bool
operator!=(const Recover::Replica& a, const Recover::Replica& b)
{
    return !(a == b);
}

/**
 * String representation of Recover::Replica, useful for unit tests.
 */
std::ostream&
operator<<(std::ostream& stream, const Recover::Replica& replica) {
    stream << "Replica(backupId=" << replica.backupId
           << ", segmentId=" << replica.segmentId
           << ")";
    return stream;
}

}  // namespace WireFormat
}  // namespace RAMCloud<|MERGE_RESOLUTION|>--- conflicted
+++ resolved
@@ -121,7 +121,7 @@
         case TX_PREPARE:                   return "TX_PREPARE";
         case TX_REQUEST_ABORT:             return "TX_REQUEST_ABORT";
         case TX_HINT_FAILED:               return "TX_HINT_FAILED";
-<<<<<<< HEAD
+        case ECHO:                         return "ECHO";
         case ROCKSTEADY_PREP_FOR_MIGRATION:
                                     return "ROCKSTEADY_PREP_FOR_MIGRATION";
         case ROCKSTEADY_MIGRATION_PULL_HASHES:
@@ -135,9 +135,6 @@
                                 return "ROCKSTEADY_MIGRATION_PRIORITY_HASHES";
         case ROCKSTEADY_DROP_SOURCE_TABLET:
                                     return "ROCKSTEADY_DROP_SOURCE_TABLET";
-=======
-        case ECHO:                         return "ECHO";
->>>>>>> a3b03eb6
         case ILLEGAL_RPC_TYPE:             return "ILLEGAL_RPC_TYPE";
     }
 

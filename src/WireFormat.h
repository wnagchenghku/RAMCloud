--- conflicted
+++ resolved
@@ -129,20 +129,16 @@
     TX_PREPARE                  = 77,
     TX_REQUEST_ABORT            = 78,
     TX_HINT_FAILED              = 79,
-<<<<<<< HEAD
-    ROCKSTEADY_PREP_FOR_MIGRATION = 80,
-    ROCKSTEADY_MIGRATION_PULL_HASHES = 81,
-    ROCKSTEADY_MIGRATION_REPLAY = 82,
-    ROCKSTEADY_MIGRATE_TABLET = 83,
-    ROCKSTEADY_SIDELOG_COMMIT = 84,
-    ROCKSTEADY_TAKE_TABLET_OWNERSHIP = 85,
-    ROCKSTEADY_MIGRATION_PRIORITY_HASHES = 86,
-    ROCKSTEADY_DROP_SOURCE_TABLET = 87,
-    ILLEGAL_RPC_TYPE            = 88, // 1 + the highest legitimate Opcode
-=======
     ECHO                        = 80,
-    ILLEGAL_RPC_TYPE            = 81, // 1 + the highest legitimate Opcode
->>>>>>> a3b03eb6
+    ROCKSTEADY_PREP_FOR_MIGRATION = 81,
+    ROCKSTEADY_MIGRATION_PULL_HASHES = 82,
+    ROCKSTEADY_MIGRATION_REPLAY = 83,
+    ROCKSTEADY_MIGRATE_TABLET = 84,
+    ROCKSTEADY_SIDELOG_COMMIT = 85,
+    ROCKSTEADY_TAKE_TABLET_OWNERSHIP = 86,
+    ROCKSTEADY_MIGRATION_PRIORITY_HASHES = 87,
+    ROCKSTEADY_DROP_SOURCE_TABLET = 88,
+    ILLEGAL_RPC_TYPE            = 89, // 1 + the highest legitimate Opcode
 };
 
 /**

/* Copyright (c) 2014 Stanford University
 *
 * Permission to use, copy, modify, and distribute this software for any
 * purpose with or without fee is hereby granted, provided that the above
 * copyright notice and this permission notice appear in all copies.
 *
 * THE SOFTWARE IS PROVIDED "AS IS" AND THE AUTHOR(S) DISCLAIM ALL WARRANTIES
 * WITH REGARD TO THIS SOFTWARE INCLUDING ALL IMPLIED WARRANTIES OF
 * MERCHANTABILITY AND FITNESS. IN NO EVENT SHALL AUTHORS BE LIABLE FOR
 * ANY SPECIAL, DIRECT, INDIRECT, OR CONSEQUENTIAL DAMAGES OR ANY DAMAGES
 * WHATSOEVER RESULTING FROM LOSS OF USE, DATA OR PROFITS, WHETHER IN AN
 * ACTION OF CONTRACT, NEGLIGENCE OR OTHER TORTIOUS ACTION, ARISING OUT OF
 * OR IN CONNECTION WITH THE USE OR PERFORMANCE OF THIS SOFTWARE.
 */

#include "Common.h"
#include "IndexletManager.h"
#include "StringUtil.h"
#include "Util.h"

namespace RAMCloud {

IndexletManager::IndexletManager(Context* context, ObjectManager* objectManager)
    : context(context)
    , indexletMap()
    , indexletMapMutex()
    , objectManager(objectManager)
{
}

///////////////////////////////////////////////////////////////////////////////
/////////////////////////// Meta-data related functions ///////////////////////
///////////////////////////////////////////////////////////////////////////////

/**
 * Add and initialize an index partition (indexlet) on this index server.
 *
 * \param tableId
 *      Id of the data table for which this indexlet stores some
 *      index information.
 * \param indexId
 *      Id of the index key for which this indexlet stores some information.
 * \param indexletTableId
 *      Id of the table that will hold objects for this indexlet
 * \param firstKey
 *      Key blob marking the start of the indexed key range for this indexlet.
 * \param firstKeyLength
 *      Length of firstKeyStr.
 * \param firstNotOwnedKey
 *      Key blob marking the first not owned key of the key space
 *      for this indexlet.
 * \param firstNotOwnedKeyLength
 *      Length of firstNotOwnedKey.
 * \return
 *      Returns true if successfully added, false if the indexlet cannot be
 *      added because it overlaps with one or more existing indexlets.
 */
bool
IndexletManager::addIndexlet(
                 uint64_t tableId, uint8_t indexId, uint64_t indexletTableId,
                 const void *firstKey, uint16_t firstKeyLength,
                 const void *firstNotOwnedKey, uint16_t firstNotOwnedKeyLength,
                 uint64_t higestUsedId)
{
    Lock indexletMapLock(indexletMapMutex);

    if (lookupIndexlet(tableId, indexId, firstKey, firstKeyLength,
                       indexletMapLock) != indexletMap.end()) {
        return false;
    }

<<<<<<< HEAD
    Btree* bt = new Btree(indexletTableId, objectManager, higestUsedId);
=======
    Btree* bt = new Btree(indexletTableId, objectManager);

>>>>>>> 60a8bc4f
    indexletMap.insert(std::make_pair(std::make_pair(tableId, indexId),
                       Indexlet(firstKey, firstKeyLength, firstNotOwnedKey,
                                firstNotOwnedKeyLength, bt)));

    for (auto it = indexletMap.begin(); it != indexletMap.end(); it++) {
        Indexlet* indexlet = &it->second;
        string firstKeyStr = StringUtil::binaryToString(
                indexlet->firstKey, indexlet->firstKeyLength);
        firstKeyStr += "";
        string firstNotOwnedKeyStr = StringUtil::binaryToString(
                indexlet->firstNotOwnedKey, indexlet->firstNotOwnedKeyLength);
        firstNotOwnedKeyStr += "";
    }

    return true;
}

/**
 * Delete entries for an index partition (indexlet) on this index server. We can
 * have multiple indexlets for a table and an index stored on the same server.
 *
 * \param tableId
 *      Id of the data table for which this indexlet stores some
 *      index information.
 * \param indexId
 *      Id of the index key for which this indexlet stores some information.
 * \param firstKey
 *      Key blob marking the start of the indexed key range for this indexlet.
 * \param firstKeyLength
 *      Length of firstKeyStr.
 * \param firstNotOwnedKey
 *      Key blob marking the first not owned key of the key space
 *      for this indexlet.
 * \param firstNotOwnedKeyLength
 *      Length of firstNotOwnedKey.
 * \return
 *      True if indexlet was deleted. Failed if indexlet did not exist.
 */
bool
IndexletManager::deleteIndexlet(
                uint64_t tableId, uint8_t indexId,
                const void *firstKey, uint16_t firstKeyLength,
                const void *firstNotOwnedKey, uint16_t firstNotOwnedKeyLength)
{
    Lock indexletMapLock(indexletMapMutex);

    // TODO(ashgup): This function can be simplified by using getIndexlet.
    // However, you'll still need to take the lock here and pass it on --
    // this may call for another lower level version of getIndexlet that takes
    // in a lock. The higher level getIndexlet() and this function can use that.

    IndexletMap::iterator it = lookupIndexlet(tableId, indexId,
                                              firstKey, firstKeyLength,
                                              indexletMapLock);
    if (it == indexletMap.end()) {
        return false;
    }

    Indexlet* indexlet = &it->second;

    if (keyCompare(indexlet->firstKey, indexlet->firstKeyLength,
                   firstKey, firstKeyLength) != 0  ||
        keyCompare(indexlet->firstNotOwnedKey,
                   indexlet->firstNotOwnedKeyLength,
                   firstNotOwnedKey, firstNotOwnedKeyLength) != 0) {
        return false;
    }

    delete indexlet->bt;
    indexletMap.erase(it);

    return true;
}

/**
 * Given the exact specification of a indexlet's range , obtain the current data
 * associated with that indexlet, if it exists. Note that the data returned is a
 * snapshot. The IndexletManager's data may be modified at any time by other
 * threads.
 *
 * \param tableId
 *      Id of the data table for which this indexlet stores some
 *      index information.
 * \param indexId
 *      Id of the index key for which this indexlet stores some information.
 * \param firstKey
 *      Key blob marking the start of the indexed key range for this indexlet.
 * \param firstKeyLength
 *      Length of firstKeyStr.
 * \param firstNotOwnedKey
 *      Key blob marking the first not owned key of the key space
 *      for this indexlet.
 * \param firstNotOwnedKeyLength
 *      Length of firstNotOwnedKey.
 * \return
 *      True if a indexlet was found, otherwise false.
 */
IndexletManager::Indexlet*
IndexletManager::getIndexlet(
                uint64_t tableId, uint8_t indexId,
                const void *firstKey, uint16_t firstKeyLength,
                const void *firstNotOwnedKey, uint16_t firstNotOwnedKeyLength)
{
    Lock indexletMapLock(indexletMapMutex);

    // TODO(ashgup): This function seems somewhat inefficient because
    // lookupIndexlet() does comparisons on first and firstNotOwned keys
    // and then we do it again here. Instead you can iterate over all the
    // indexlets and do the comparison directly here instead of calling into
    // lookupIndexlet().

    IndexletMap::iterator it = lookupIndexlet(tableId, indexId,
                                              firstKey, firstKeyLength,
                                              indexletMapLock);
    if (it == indexletMap.end())
        return NULL;

    Indexlet* indexlet = &it->second;

    if (keyCompare(indexlet->firstKey, indexlet->firstKeyLength,
                   firstKey, firstKeyLength) != 0  ||
        keyCompare(indexlet->firstNotOwnedKey,
                   indexlet->firstNotOwnedKeyLength,
                   firstNotOwnedKey, firstNotOwnedKeyLength) != 0) {
        return NULL;
    }

    return indexlet;
}

/**
 * Helper for the public methods that need to look up a indexlet. This method
 * iterates over all candidates in the multimap.
 *
 * \param tableId
 *      Id of the data table for which this indexlet stores some
 *      index information.
 * \param indexId
 *      Id of the index key for which this indexlet stores some information.
 * \param key
 *      Key blob marking the start of the indexed key range for this indexlet.
 * \param keyLength
 *      Length of firstKeyStr.
 * \param indexletMapMutex
 *      Lock from parent function to protect the indexletMap
 *      from concurrent access.
 * \return
 *      A IndexletMap::iterator is returned. If no indexlet was found, it will
 *      be equal to indexletMap.end(). Otherwise, it will refer to the desired
 *      indexlet.
 *
 *      An iterator, rather than a Indexlet pointer is returned to facilitate
 *      efficient deletion.
 */
IndexletManager::IndexletMap::iterator
IndexletManager::lookupIndexlet(uint64_t tableId, uint8_t indexId,
                                const void *key, uint16_t keyLength,
                                Lock& indexletMapMutex)
{
    auto range = indexletMap.equal_range(std::make_pair(tableId, indexId));
    IndexletMap::iterator end = range.second;

    for (IndexletMap::iterator it = range.first; it != end; it++) {

        Indexlet* indexlet = &it->second;
        if (keyCompare(key, keyLength,
                       indexlet->firstKey, indexlet->firstKeyLength) < 0) {
            continue;
        }

        if (indexlet->firstNotOwnedKey != NULL) {
            if (keyCompare(key, keyLength,
                           indexlet->firstNotOwnedKey,
                           indexlet->firstNotOwnedKeyLength) >= 0) {
                continue;
            }
        }
        return it;
    }
    return indexletMap.end();
}

 /**
  * Obtain the total number of indexlets this object is managing.
  * 
  * \return
  *     Total number of indexlets this object is managing.
  */
size_t
IndexletManager::getCount()
{
    Lock indexletMapLock(indexletMapMutex);
    return indexletMap.size();
}

/**
 * Insert index entry for an object for a given index id.
 *
 * \param tableId
 *      Id of the table containing the object corresponding to this index entry.
 * \param indexId
 *      Id of the index to which this index key belongs.
 * \param key
 *      Key blob for for the index entry.
 * \param keyLength
 *      Length of key.
 * \param pKHash
 *      Hash of the primary key of the object.
 * \return
 *      Returns STATUS_OK if the insert succeeded. Other status values
 *      indicate different failures.
 */
Status
IndexletManager::insertEntry(uint64_t tableId, uint8_t indexId,
                             const void* key, KeyLength keyLength,
                             uint64_t pKHash)
{
    Lock indexletMapLock(indexletMapMutex);

    RAMCLOUD_LOG(DEBUG, "Inserting: tableId %lu, indexId %u, hash %lu,\n"
                        "key: %s", tableId, indexId, pKHash,
                        Util::hexDump(key, keyLength).c_str());

    IndexletMap::iterator it =
            lookupIndexlet(tableId, indexId, key, keyLength, indexletMapLock);
    if (it == indexletMap.end()) {
        RAMCLOUD_LOG(DEBUG, "unknown indexlet\n");
        return STATUS_UNKNOWN_INDEXLET;
    }
    Indexlet* indexlet = &it->second;

    Lock indexletLock(indexlet->indexletMutex);
    indexletMapLock.unlock();

    KeyAndHash keyAndHash = {key, keyLength, pKHash};
    indexlet->bt->insert(keyAndHash, pKHash);

    return STATUS_OK;
}

/**
 * Lookup objects with index keys corresponding to indexId in the
 * specified range or point.
 *
 * \param tableId
 *      Id of the table containing the objects corresponding to these
 *      index keys.
 * \param indexId
 *      Id of the index to which these index keys belongs.
 * \param firstKey
 *      Starting key blob for the key range in which keys are to be matched.
 *      The key range includes the firstKey.
 * \param firstKeyLength
 *      Length of firstKey.
 * \param firstAllowedKeyHash
 *      Smallest primary key hash value allowed for firstKey.
 * \param lastKey
 *      Ending key for the key range in which keys are to be matched.
 *      The key range includes the lastKey.
 * \param lastKeyLength
 *      Length of lastKey.
 * \param maxNumHashes
 *      Maximum number of key hashes that can be returned as a response here.
 *      If there are more hashes to be returned than maxNumHashes, then
 *      information about the next key + keyHash to be fetched is also returned.
 * 
 * \param[out] responseBuffer
 *      Return buffer containing the following:
 *      1. Actual bytes of the next key to fetch (nextKey), if any.
 *      Indicates that results for index keys starting at nextKey + nextKeyHash
 *      couldn't be returned right now, possibly because we ran out of space
 *      in the response rpc.
 *      Client can send another request to get results starting at nexKey +
 *      nextKeyHash.
 *      This part occupies the first nextKeyLength bytes of responseBuffer.
 *      2. The key hashes of the primary keys of all the objects
 *      that match the lookup query and can be returned in this response.
 *      This part occupies numHashes * sizeof(KeyHash) bytes of responseBuffer.
 * \param[out] numHashes
 *      Return the number of objects that matched the lookup, for which
 *      the primary key hashes are being returned here.
 * \param[out] nextKeyLength
 *      Length of nextKey in bytes.
 * \param[out] nextKeyHash
 *      Results starting at nextKey + nextKeyHash couldn't be returned.
 *      Client can send another request according to this.
 * \return
 *      Returns STATUS_OK if the lookup succeeded. Other status values
 *      indicate different failures.
 */
Status
IndexletManager::lookupIndexKeys(uint64_t tableId, uint8_t indexId,
                                 const void* firstKey, KeyLength firstKeyLength,
                                 uint64_t firstAllowedKeyHash,
                                 const void* lastKey, uint16_t lastKeyLength,
                                 uint32_t maxNumHashes,
                                 Buffer* responseBuffer, uint32_t* numHashes,
                                 uint16_t* nextKeyLength, uint64_t* nextKeyHash)
{
    Lock indexletMapLock(indexletMapMutex);

    RAMCLOUD_LOG(DEBUG, "Looking up: tableId %lu, indexId %u.\n"
                        "first key: %s\n"
                        "last  key: %s\n",
                        tableId, indexId,
                        Util::hexDump(firstKey, firstKeyLength).c_str(),
                        Util::hexDump(lastKey, lastKeyLength).c_str());

    IndexletMap::iterator mapIter =
            lookupIndexlet(tableId, indexId, firstKey, firstKeyLength,
                           indexletMapLock);
    if (mapIter == indexletMap.end())
        return STATUS_UNKNOWN_INDEXLET;
    Indexlet* indexlet = &mapIter->second;

    *numHashes = 0;
    *nextKeyLength = 0;

    Lock indexletLock(indexlet->indexletMutex);
    indexletMapLock.unlock();

    // If there are no values in this indexlet's tree, return right away.
    if (indexlet->bt->empty()) {
        //return STATUS_OK;
    }

    // We want to use lower_bound() instead of find() because the firstKey
    // may not correspond to a key in the indexlet.
    auto iter = indexlet->bt->lower_bound(
                KeyAndHash {firstKey, firstKeyLength, firstAllowedKeyHash});
    auto iterEnd = indexlet->bt->end();
    bool rpcMaxedOut = false;

    // At the end of the below while loop, iterLast will point to
    // the last valid key in a leaf
    auto iterLast = iter;

    // If the iterator is currently at the end, then it stays at the
    // same point if we try to advance (i.e., increment) the iterator.
    // This can result this loop looping forever if:
    // end of the tree is <= lastKey given by client.
    // So the second condition ensures that we break if iterator is at the end.

    // If iter == iterEnd, calling iter.key() is wrong because we will
    // then try to read an object that definitely does not exist.
    // This will cause a crash in the tree module
    while (!rpcMaxedOut &&
           iter != iterEnd &&
           keyCompare(lastKey, lastKeyLength,
                      iter.key().key, iter.key().keyLength) >= 0) {

        if (*numHashes < maxNumHashes) {
            // Can alternatively use iter.data() instead of iter.key().pKHash,
            // but we might want to make data NULL in the future, so might
            // as well use the pKHash from key right away.
            new(responseBuffer, APPEND) uint64_t(iter.key().pKHash);
            *numHashes += 1;
            // save the state of iter before advancing because we need
            // access to the last valid entry in the b-tree before we reach
            // the end. This is because iterator::end() effectively points
            // to an invalid entry
            iterLast = iter;
            ++iter;
        } else {
            rpcMaxedOut = true;
        }
    }

    if (rpcMaxedOut) {

        // check if the while loop terminated because we reached the end
        // of the iterator sequence
        auto currIter = iterLast;
        if (iter != iterEnd)
            currIter = iter;

        *nextKeyLength = uint16_t(currIter.key().keyLength);
        *nextKeyHash = currIter.data();
        responseBuffer->append(currIter.key().key,
                               uint32_t(currIter.key().keyLength));

    } else if (keyCompare(lastKey, lastKeyLength, indexlet->firstNotOwnedKey,
                          indexlet->firstNotOwnedKeyLength) > 0) {

        *nextKeyLength = indexlet->firstNotOwnedKeyLength;
        *nextKeyHash = 0;
        responseBuffer->append(indexlet->firstNotOwnedKey,
                indexlet->firstNotOwnedKeyLength);
    }

    return STATUS_OK;
}

/**
 * Remove index entry for an object for a given index id.
 *
 * \param tableId
 *      Id of the table containing the object corresponding to this index entry.
 * \param indexId
 *      Id of the index to which this index key belongs.
 * \param key
 *      Key blob for for the index entry.
 * \param keyLength
 *      Length of key.
 * \param pKHash
 *      Hash of the primary key of the object.
 * \return
 *      Returns STATUS_OK if the remove succeeded. Other status values
 *      indicate different failures.
 */
Status
IndexletManager::removeEntry(uint64_t tableId, uint8_t indexId,
                             const void* key, KeyLength keyLength,
                             uint64_t pKHash)
{
    Lock indexletMapLock(indexletMapMutex);

    RAMCLOUD_LOG(DEBUG, "Removing: tableId %lu, indexId %u, hash %lu,\n"
                        "key: %s", tableId, indexId, pKHash,
                        Util::hexDump(key, keyLength).c_str());

    IndexletMap::iterator it =
            lookupIndexlet(tableId, indexId, key, keyLength, indexletMapLock);
    if (it == indexletMap.end())
        return STATUS_UNKNOWN_INDEXLET;

    Indexlet* indexlet = &it->second;

    Lock indexletLock(indexlet->indexletMutex);
    indexletMapLock.unlock();

    // Note that we don't have to explicitly compare the key hash in value
    // since it is also a part of the key that gets compared in the tree
    // module
    if (indexlet->bt->erase_one(KeyAndHash {key, keyLength, pKHash})) {
        RAMCLOUD_LOG(DEBUG, "remove succeed: tableId %lu, indexId %u, key: %s",
                    tableId, indexId, Util::hexDump(key, keyLength).c_str());

        return STATUS_OK;
    }

    // code should not reach here ideally but if it does, we ignore it because
    // we allow for garbage in the indexlet
    RAMCLOUD_LOG(DEBUG, "remove failed: tableId %lu, indexId %u, key: %s",
                    tableId, indexId, Util::hexDump(key, keyLength).c_str());

    return STATUS_OK;
}

/**
 * Compare the object's key corresponding to index id specified in keyRange
 * with the first and last keys in keyRange to determine if the key falls
 * in the keyRange, including the end points.
 *
 * \param object
 *      Object for which the key is to be compared.
 * \param keyRange
 *      IndexKeyRange specifying the parameters of comparison.
 *
 * \return
 *      Value of true if key corresponding to index id specified in keyRange,
 *      say k, is such that lexicographically it falls in the range
 *      specified by [first key, last key] in keyRange, including end points.
 */
bool
IndexletManager::isKeyInRange(Object* object, IndexKeyRange* keyRange)
{
    uint16_t keyLength;
    const void* key = object->getKey(keyRange->indexId, &keyLength);

    if (keyCompare(keyRange->firstKey, keyRange->firstKeyLength,
                   key, keyLength) <= 0 &&
        keyCompare(keyRange->lastKey, keyRange->lastKeyLength,
                   key, keyLength) >= 0) {
        return true;
    } else {
        return false;
    }
}

/**
 * Compare the keys and return their comparison.
 *
 * \param key1
 *      Actual bytes of first key to compare.
 * \param keyLength1
 *      Length of key1.
 * \param key2
 *      Actual bytes of second key to compare.
 * \param keyLength2
 *      Length of key2.
 *
 * \return
 *      Value of 0 if the keys are equal,
 *      negative value if key1 is lexicographically < key2,
 *      positive value if key1 is lexicographically > key2.
 */
int
IndexletManager::keyCompare(const void* key1, uint16_t keyLength1,
                            const void* key2, uint16_t keyLength2)
{
    RAMCLOUD_LOG(DEBUG, "Comparing keys: %s vs %s",
            string(reinterpret_cast<const char*>(key1), keyLength1).c_str(),
            string(reinterpret_cast<const char*>(key2), keyLength2).c_str());

    int keyCmp = bcmp(key1, key2, std::min(keyLength1, keyLength2));

    if (keyCmp != 0) {
        return keyCmp;
    } else {
        return keyLength1 - keyLength2;
    }
}

} //namespace<|MERGE_RESOLUTION|>--- conflicted
+++ resolved
@@ -69,12 +69,8 @@
         return false;
     }
 
-<<<<<<< HEAD
     Btree* bt = new Btree(indexletTableId, objectManager, higestUsedId);
-=======
-    Btree* bt = new Btree(indexletTableId, objectManager);
-
->>>>>>> 60a8bc4f
+
     indexletMap.insert(std::make_pair(std::make_pair(tableId, indexId),
                        Indexlet(firstKey, firstKeyLength, firstNotOwnedKey,
                                 firstNotOwnedKeyLength, bt)));

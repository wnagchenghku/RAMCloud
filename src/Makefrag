--- conflicted
+++ resolved
@@ -27,14 +27,8 @@
 		   src/Segment.cc \
 		   src/Server.cc \
 		   src/ServiceLocator.cc \
-<<<<<<< HEAD
-		   src/TCPTransport.cc \
-=======
-		   src/Status.cc \
-		   src/StringConverter.cc \
 		   src/Status.cc \
 		   src/TcpTransport.cc \
->>>>>>> 89ba5eb5
 		   src/Table.cc \
 		   src/TransportManager.cc \
 		   src/UdpDriver.cc \

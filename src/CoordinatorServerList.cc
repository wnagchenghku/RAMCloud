/* Copyright (c) 2011-2012 Stanford University
 *
 * Permission to use, copy, modify, and distribute this software for any
 * purpose with or without fee is hereby granted, provided that the above
 * copyright notice and this permission notice appear in all copies.
 *
 * THE SOFTWARE IS PROVIDED "AS IS" AND THE AUTHOR(S) DISCLAIM ALL WARRANTIES
 * WITH REGARD TO THIS SOFTWARE INCLUDING ALL IMPLIED WARRANTIES OF
 * MERCHANTABILITY AND FITNESS. IN NO EVENT SHALL AUTHORS BE LIABLE FOR
 * ANY SPECIAL, DIRECT, INDIRECT, OR CONSEQUENTIAL DAMAGES OR ANY DAMAGES
 * WHATSOEVER RESULTING FROM LOSS OF USE, DATA OR PROFITS, WHETHER IN AN
 * ACTION OF CONTRACT, NEGLIGENCE OR OTHER TORTIOUS ACTION, ARISING OUT OF
 * OR IN CONNECTION WITH THE USE OR PERFORMANCE OF THIS SOFTWARE.
 */

#include <list>

#include "Common.h"
#include "ClientException.h"
#include "CoordinatorServerList.h"
#include "Cycles.h"
#include "LogCabinHelper.h"
#include "MasterRecoveryManager.h"
#include "ServerTracker.h"
#include "ShortMacros.h"
#include "TransportManager.h"
#include "Context.h"

namespace RAMCloud {

/**
 * Constructor for CoordinatorServerList.
 *
 * \param context
 *      Overall information about the RAMCloud server.  The constructor
 *      will modify \c context so that its \c serverList and
 *      \c coordinatorServerList members refer to this object.
 */
CoordinatorServerList::CoordinatorServerList(Context* context)
    : AbstractServerList(context)
    , serverList()
    , numberOfMasters(0)
    , numberOfBackups(0)
    , stopUpdater(true)
    , lastScan()
    , update()
    , updates()
    , hasUpdatesOrStop()
    , listUpToDate()
    , updaterThread()
    , minConfirmedVersion(0)
    , numUpdatingServers(0)
    , nextReplicationId(1)
    , logIdAppendServerAlive(NO_ID)
    , logIdServerListVersion(NO_ID)
    , logIdServerUpUpdate(NO_ID)
    , logIdServerReplicationUpdate(NO_ID)
{
    context->coordinatorServerList = this;
    startUpdater();
}

/**
 * Destructor for CoordinatorServerList.
 */
CoordinatorServerList::~CoordinatorServerList()
{
    haltUpdater();
}

//////////////////////////////////////////////////////////////////////
// CoordinatorServerList Public Methods
//////////////////////////////////////////////////////////////////////

/**
 * Get the number of backups in the list; does not include servers in
 * crashed status.
 */
uint32_t
CoordinatorServerList::backupCount() const
{
    Lock _(mutex);
    return numberOfBackups;
}

/**
 * Implements enlisting a server onto the CoordinatorServerList and
 * propagating updates to the cluster.
 *
 * \param replacesId
 *      Server id of the server that the enlisting server is replacing.
 *      A null value means that the enlisting server is not replacing another
 *      server.
 * \param serviceMask
 *      Services supported by the enlisting server.
 * \param readSpeed
 *      Read speed of the enlisting server.
 * \param serviceLocator
 *      Service Locator of the enlisting server.
 *
 * \return
 *      Server id assigned to the enlisting server.
 */
ServerId
CoordinatorServerList::enlistServer(
    ServerId replacesId, ServiceMask serviceMask, const uint32_t readSpeed,
    const char* serviceLocator)
{
    Lock lock(mutex);

    // The order of the updates in serverListUpdate is important: the remove
    // must be ordered before the add to ensure that as members apply the
    // update they will see the removal of the old server id before the
    // addition of the new, replacing server id.

    if (iget(replacesId)) {
        LOG(NOTICE, "%s is enlisting claiming to replace server id "
            "%s, which is still in the server list, taking its word "
            "for it and assuming the old server has failed",
            serviceLocator, replacesId.toString().c_str());

        ServerNeedsRecovery(*this, lock, replacesId).execute();
        ServerCrashed(*this, lock, replacesId, version + 1).execute();
    }

    // Indicate that the next server enlistment would have to send out "UP"
    // updates to the cluster.
    // However:
    // I can skip this step if such a log entry is pointed to by the csl's
    // logIdServerUpUpdate.
    // Because:
    // This log entry is is not specific to a particular server that is
    // enlisting, rather just meant for the "next" server enlisting.
    // If it were meant for a particular server, it would be pointed to
    // by the server entry's logIdServerUpUpdate, not csl's logIdServerUpUpdate.
    // This situation an arise if the coordinator was in the middle of
    // an enlistServer() operation (it had completed ServerUpUpdate::execute(),
    // but not EnlistServer::complete()) when it last crashed.
    // Reusing such an entry also helps prevent dangling ServerUpUpdate
    // log entries.
    if (logIdServerUpUpdate == NO_ID) {
        ServerUpUpdate(*this, lock).execute();
    }

    // Enlist the server.
    ServerId newServerId = EnlistServer(*this, lock, ServerId(),
                                        serviceMask, readSpeed,
                                        serviceLocator, version + 1).execute();

    if (replacesId.isValid()) {
        LOG(NOTICE, "Newly enlisted server %s replaces server %s",
                    newServerId.toString().c_str(),
                    replacesId.toString().c_str());
    }

    return newServerId;
}

/**
 * Get the number of masters in the list; does not include servers in
 * crashed status.
 */
uint32_t
CoordinatorServerList::masterCount() const
{
    Lock _(mutex);
    return numberOfMasters;
}

/**
 * Returns a copy of the details associated with the given ServerId.
 *
 * Note: This function explictly acquires a lock, and is hence to be used
 * only by functions external to CoordinatorServerList to prevent deadlocks.
 * If a function in CoordinatorServerList class (that has already acquired
 * a lock) wants to use this functionality, it should directly call
 * #getEntry function.
 *
 * \param serverId
 *      ServerId to look up in the list.
 * \throw
 *      Exception is thrown if the given ServerId is not in this list.
 */
CoordinatorServerList::Entry
CoordinatorServerList::operator[](ServerId serverId) const
{
    Lock _(mutex);
    Entry* entry = getEntry(serverId);

    if (!entry) {
        throw ServerListException(HERE,
                format("Invalid ServerId (%s)", serverId.toString().c_str()));
    }

    return *entry;
}

/**
 * Returns a copy of the details associated with the given position
 * in the server list.
 *
 * Note: This function explictly acquires a lock, and is hence to be used
 * only by functions external to CoordinatorServerList to prevent deadlocks.
 * If a function in CoordinatorServerList class (that has already acquired
 * a lock) wants to use this functionality, it should directly call
 * #getEntry function.
 *
 * \param index
 *      Position of entry in the server list to return a copy of.
 * \throw
 *      Exception is thrown if the position in the list is unoccupied.
 */
CoordinatorServerList::Entry
CoordinatorServerList::operator[](size_t index) const
{
    Lock _(mutex);
    Entry* entry = getEntry(index);

    if (!entry) {
        throw ServerListException(HERE,
            format("Index beyond array length (%zd) or entry"
                   "doesn't exist", index));
    }

    return *entry;
}

/**
 * Mark a server as REMOVE, typically when it is no longer part of
 * the system and we don't care about it anymore (it crashed and has
 * been properly recovered).
 * 
 * When the update sent to and acknowledged by the rest of the cluster
 * is being pruned, the server list entry for this server will be removed.
 *
 * This method may actually append two entries to \a update (see below).
 *
 * The result of this operation will be added in the class's update Protobuffer
 * intended for the cluster. To send out the update, call pushUpdate()
 * which will also increment the version number. Calls to remove()
 * and crashed() must proceed call to add() to ensure ordering guarantees
 * about notifications related to servers which re-enlist.
 *
 * The addition will be pushed to all registered trackers and those with
 * callbacks will be notified.
 *
 * \param serverId
 *      The ServerId of the server to remove from the CoordinatorServerList.
 *      It must be in the list (either UP or CRASHED).
 */
void
CoordinatorServerList::recoveryCompleted(ServerId serverId)
{
    Lock lock(mutex);
    ServerRemoveUpdate(*this, lock, serverId, version + 1).execute();
}

/**
 * Serialize this list (or part of it, depending on which services the
 * caller wants) to a protocol buffer. Not all state is included, but
 * enough to be useful for disseminating cluster membership information
 * to other servers.
 *
 * \param[out] protoBuf
 *      Reference to the ProtoBuf to fill.
 * \param services
 *      If a server has *any* service included in \a services it will be
 *      included in the serialization; otherwise, it is skipped.
 */
void
CoordinatorServerList::serialize(ProtoBuf::ServerList& protoBuf,
                                 ServiceMask services) const
{
    Lock lock(mutex);
    serialize(lock, protoBuf, services);
}

/**
 * This method is invoked when a server is determined to have crashed.
 * It marks the server as crashed, propagates that information
 * (through server trackers and the cluster updater) and invokes recovery.
 * It returns before the recovery has completed.
 * Once recovery has finished, the server will be removed from the server list.
 *
 * \param serverId
 *      ServerId of the server that is suspected to be down.
 */
void
CoordinatorServerList::serverCrashed(ServerId serverId)
{
    Lock lock(mutex);

    // Indicate that the crashed server needs to be recovered.
    // However:
    // I can skip this step if such a log entry already exists.
    // This situation can arise if the coordinator was in the middle of
    // a crashedServer() operation (it had completed
    // ServerNeedsRecovery::execute(), but not ServerCrashed::complete())
    // or had completed serverCrashed() not completed the recovery for
    // the crashed server when it last crashed.
    // Reusing this log entry also helps prevent having multiple
    // ServerNeedsRecovery log entries for crashed servers.
    Entry* entry = getEntry(serverId);
    if (entry && entry->logIdServerNeedsRecovery == NO_ID) {
        ServerNeedsRecovery(*this, lock, serverId).execute();
    }

    // Remove the crashed server from the cluster.
    ServerCrashed(*this, lock, serverId, version + 1).execute();
}

/**
 * Reset extra metadata for \a serverId that will be needed to safely recover
 * the master's log.
 *
 * \param serverId
 *      ServerId of the server whose master recovery info will be set.
 * \param recoveryInfo
 *      Information the coordinator will need to safely recover the master
 *      at \a serverId. The information is opaque to the coordinator other
 *      than its master recovery routines, but, basically, this is used to
 *      prevent inconsistent open replicas from being used during recovery.
 * \return
 *      Whether the operation succeeded or not (i.e. if the serverId exists).
 */
bool
CoordinatorServerList::setMasterRecoveryInfo(
    ServerId serverId, const ProtoBuf::MasterRecoveryInfo& recoveryInfo)
{
    Lock lock(mutex);
    Entry* entry = getEntry(serverId);

    if (entry) {
        entry->masterRecoveryInfo = recoveryInfo;
        ServerUpdate(*this, lock,
                     serverId, recoveryInfo,
                     entry->logIdServerUpdate).execute();
        return true;
    } else {
        return false;
    }
}

//////////////////////////////////////////////////////////////////////
// CoordinatorServerList Recovery Methods
//////////////////////////////////////////////////////////////////////

/**
 * Complete a ServerCrashed during coordinator recovery.
 *
 * \param state
 *      The ProtoBuf that encapsulates the state of the ServerCrashed
 *      operation to be recovered.
 * \param logIdServerCrashed
 *      The entry id of the LogCabin entry corresponding to the state.
 */
void
CoordinatorServerList::recoverServerCrashed(
    ProtoBuf::ServerCrashInfo* state, EntryId logIdServerCrashed)
{
    Lock lock(mutex);
    LOG(DEBUG, "CoordinatorServerList::recoverServerCrashed()");
    ServerCrashed(*this, lock,
                  ServerId(state->server_id()),
                  state->update_version()).complete(logIdServerCrashed);
}

void
CoordinatorServerList::recoverServerListVersion(
    ProtoBuf::ServerListVersion* state, EntryId logIdServerListVersion)
{
    Lock lock(mutex);

    uint64_t version = state->version();
    PersistServerListVersion(*this, lock, version).complete(
            logIdServerListVersion);

    // When coordinator recovers, all the server list entries created
    // corresponding to all the servers, will have a verified version and
    // update version of 0. (Since it It will be too expensive to log the
    // most up-to-date value of verified version for each entry during
    // normal operation and then recover that later.)
    // This would result in the entire server list being sent out to all
    // the servers. This is not expected behavior (and the servers will
    // shoot themselves in the head).
    // Hence:
    // Set these versions for every server entry in server list to be the
    // ServerListVersion number that was last logged to LogCabin
    // (since which was the minimum verified update number).
    // This way, some servers might still get some updates they had already
    // received, but the number will hopefully be low, and they will at least
    // never receive the entire server list again.
    for (size_t index = 0; index < isize(); index++) {
        Entry* entry = getEntry(index);
        if (entry != NULL) {
            entry->verifiedVersion = version;
            entry->updateVersion = version;
        }
    }
}

/**
 * During coordinator recovery, record in server list that for this server
 * (that had crashed), we need to start the master crash recovery. 
 *
 * \param state
 *      The ProtoBuf that encapsulates the state of the ServerNeedsRecovery
 *      operation to be recovered.
 * \param logIdServerNeedsRecovery
 *      The entry id of the LogCabin entry corresponding to the state.
 */
void
CoordinatorServerList::recoverServerNeedsRecovery(
    ProtoBuf::ServerCrashInfo* state, EntryId logIdServerNeedsRecovery)
{
    Lock lock(mutex);
    LOG(DEBUG, "CoordinatorServerList::recoverServerNeedsRecovery()");
    ServerNeedsRecovery(*this, lock,
                        ServerId(state->server_id())).complete(
                                        logIdServerNeedsRecovery);
}

/**
 * During coordinator recovery, propagate REMOVE updates for a crashed server
 * whose recovery had already completed.
 *
 * \param state
 *      The ProtoBuf that encapsulates the state of the ServerRemoveUpdate
 *      operation to be recovered.
 * \param logIdServerRemoveUpdate
 *      The entry id of the LogCabin entry corresponding to the state.
 */
void
CoordinatorServerList::recoverServerRemoveUpdate(
    ProtoBuf::ServerCrashInfo* state, EntryId logIdServerRemoveUpdate)
{
    Lock lock(mutex);
    LOG(DEBUG, "CoordinatorServerList::recoverServerRemoveUpdate()");
    ServerRemoveUpdate(*this, lock,
                       ServerId(state->server_id()),
                       state->update_version()).complete(
                                        logIdServerRemoveUpdate);
}

/**
 * During Coordinator recovery, enlist a server that was either being enlisted
 * at the time of crash, or had already successfully enlisted.
 *
 * \param state
 *      The ProtoBuf that encapsulates the information about the server to be
 *      enlisted.
 * \param logIdServerUp
 *      The entry id of the LogCabin entry corresponding to the state.
 */
void
CoordinatorServerList::recoverServerUp(
    ProtoBuf::ServerInformation* state, EntryId logIdServerUp)
{
    Lock lock(mutex);
    LOG(DEBUG, "CoordinatorServerList::recoverServerUp()");
    EnlistServer(*this, lock,
                 ServerId(state->server_id()),
                 ServiceMask::deserialize(state->service_mask()),
                 state->read_speed(),
                 state->service_locator().c_str(),
                 state->update_version()).complete(logIdServerUp);
}

/**
 * During Coordinator recovery, recover the entry that indicates that the
 * next server enlistment will have to send out "UP" updates.
 *
 * \param state
 *      The ProtoBuf that indicates that the server enlistment will have to
 *      send out "UP" updates.
 * \param logIdServerUpUpdate
 *      The entry id of the LogCabin entry corresponding to the state.
 */
void
CoordinatorServerList::recoverServerUpUpdate(
    ProtoBuf::EntryType* state, EntryId logIdServerUpUpdate)
{
    Lock lock(mutex);
    LOG(DEBUG, "CoordinatorServerList::recoverServerUpUpdate()");
    ServerUpUpdate(*this, lock).complete(logIdServerUpUpdate);
}

/**
 * During Coordinator recovery, recover the entry that indicates that the
 * replication id update will have to send out updates to the entire cluster.
 *
 * \param state
 *      The ProtoBuf that indicates that the coordinator will need to send
 *      out replication id updates.
 * \param logIdServerUpUpdate
 *      The entry id of the LogCabin entry corresponding to the state.
 */
void
CoordinatorServerList::recoverServerReplicationUpdate(
    ProtoBuf::EntryType* state, EntryId logIdServerReplicationUpdate)
{
    Lock lock(mutex);
    LOG(DEBUG, "CoordinatorServerList::recoverServerReplicationUpdate()");
    ServerReplicationUpdate(*this, lock).complete(logIdServerReplicationUpdate);
}

/**
 * During Coordinator recovery, set update-able fields for the server.
 *
 * \param state
 *      The ProtoBuf that has the updates for the server.
 * \param logIdServerUpdate
 *      The entry id of the LogCabin entry corresponding to serverUpdate.
 */
void
CoordinatorServerList::recoverServerUpdate(
    ProtoBuf::ServerUpdate* state, EntryId logIdServerUpdate)
{
    Lock lock(mutex);
    LOG(DEBUG, "CoordinatorServerList::recoverServerUpdate()");
    // If there are other update-able fields in the future, read them in from
    // ServerUpdate and update them all.
    ServerUpdate(*this, lock,
                 ServerId(state->server_id()),
                 state->master_recovery_info()).complete(logIdServerUpdate);
}

//////////////////////////////////////////////////////////////////////
// CoordinatorServerList Private Methods
//////////////////////////////////////////////////////////////////////

/**
 * Do everything needed to execute the EnlistServer operation.
 * Do any processing required before logging the state
 * in LogCabin, log the state in LogCabin, then call #complete().
 */
ServerId
CoordinatorServerList::EnlistServer::execute()
{
    newServerId = csl.generateUniqueId(lock);

    ProtoBuf::ServerInformation stateServerUp;
    stateServerUp.set_entry_type("ServerUp");
    stateServerUp.set_server_id(newServerId.getId());
    stateServerUp.set_service_mask(serviceMask.serialize());
    stateServerUp.set_read_speed(readSpeed);
    stateServerUp.set_service_locator(string(serviceLocator));
    stateServerUp.set_update_version(updateVersion);

    EntryId logIdServerUp =
        csl.context->logCabinHelper->appendProtoBuf(
                *csl.context->expectedEntryId, stateServerUp);
    LOG(DEBUG, "LogCabin: ServerUp entryId: %lu", logIdServerUp);

    return complete(logIdServerUp);
}

/**
 * Complete the EnlistServer operation after its state has been
 * logged in LogCabin.
 * This is called internally by #execute() in case of normal operation
 * (which is in turn called by #enlistServer()), and
 * directly for coordinator recovery (by #recoverEnlistServer()).
 *
 * \param logIdServerUp
 *      The entry id of the LogCabin entry that has initial information
 *      for this server.
 */
ServerId
CoordinatorServerList::EnlistServer::complete(
        EntryId logIdServerUp)
{
    if (csl.logIdServerUpUpdate == NO_ID) {
        // Server had already been successfully enlisted (presumably before a
        // coordinator crash) -- hence its "UP" updates had been sent out to the
        // cluster and acknowledged. Just add the entry to the coordinator
        // server list, and do not send updates to the cluster.
        csl.add(lock, newServerId, serviceLocator, serviceMask, readSpeed,
                false);
    } else {
        csl.add(lock, newServerId, serviceLocator, serviceMask, readSpeed);
        csl.version = updateVersion;
        csl.pushUpdate(lock, updateVersion);
    }

    Entry* entry = csl.getEntry(newServerId);
    entry->logIdServerUp = logIdServerUp;

    // No-op if csl.logIdServerUpUpdate is already NO_ID.
    entry->logIdServerUpUpdate = csl.logIdServerUpUpdate;
    csl.logIdServerUpUpdate = NO_ID;

    LOG(NOTICE, "Enlisting server at %s (server id %s) supporting "
        "services: %s", serviceLocator, newServerId.toString().c_str(),
        entry->services.toString().c_str());

    if (entry->isBackup()) {
        LOG(DEBUG, "Backup at id %s has %u MB/s read",
            newServerId.toString().c_str(), readSpeed);
        csl.createReplicationGroup(lock);
    }

    return newServerId;
}

void
CoordinatorServerList::PersistServerListVersion::execute()
{
    ProtoBuf::ServerListVersion state;
    state.set_entry_type("ServerListVersion");
    state.set_version(version);

    vector<EntryId> invalidates;
    if (csl.logIdServerListVersion != NO_ID)
        invalidates.push_back(csl.logIdServerListVersion);
    EntryId entryId =
        csl.context->logCabinHelper->appendProtoBuf(
            *csl.context->expectedEntryId, state, invalidates);
    LOG(DEBUG, "LogCabin: ServerListVersion entryId: %lu", entryId);

    complete(entryId);
}

void
CoordinatorServerList::PersistServerListVersion::complete(
        EntryId logIdServerListVersion)
{
    csl.version = version;
    csl.logIdServerListVersion = logIdServerListVersion;
}

/**
 * Do everything needed to remove a server from the cluster.
 * Do any processing required before logging the state
 * in LogCabin, log the state in LogCabin, then call #complete().
 */
void
CoordinatorServerList::ServerCrashed::execute()
{
    if (!csl.getEntry(serverId)) {
        throw ServerListException(HERE,
            format("Invalid ServerId (%s)", serverId.toString().c_str()));
    }

    ProtoBuf::ServerCrashInfo state;
    state.set_entry_type("ServerCrashed");
    state.set_server_id(serverId.getId());
    state.set_update_version(updateVersion);

    EntryId entryId =
        csl.context->logCabinHelper->appendProtoBuf(
            *csl.context->expectedEntryId, state);
    LOG(DEBUG, "LogCabin: ServerCrashed entryId: %lu", entryId);

    complete(entryId);
}

/**
 * Complete the operation to remove a server from the cluster
 * after its state has been logged in LogCabin.
 * This is called internally by #execute() in case of normal operation, and
 * directly for coordinator recovery (by #recoverServerCrashed()).
 *
 * \param entryId
 *      The entry id of the LogCabin entry corresponding to the state
 *      of the operation to be completed.
 */
void
CoordinatorServerList::ServerCrashed::complete(EntryId entryId)
{
    csl.crashed(lock, serverId);
    csl.version = updateVersion;
    csl.pushUpdate(lock, updateVersion);

    // If this machine has a backup and master on the same server it is best
    // to remove the dead backup before initiating recovery. Otherwise, other
    // servers may try to backup onto a dead machine which will cause delays.
    Entry* entry = csl.getEntry(serverId);
    entry->logIdServerCrashed = entryId;

    if (entry->needsRecovery) {
        if (!entry->services.has(WireFormat::MASTER_SERVICE)) {
            // If the server being replaced did not have a master then there
            // will be no recovery.  That means it needs to transition to
            // removed status now (usually recoveries remove servers from the
            // list when they complete).
            CoordinatorServerList::ServerRemoveUpdate(
                            csl, lock, serverId, ++csl.version).execute();
        }

        csl.context->recoveryManager->startMasterRecovery(*entry);
    } else {
        // Don't start recovery when the coordinator is replaying a serverDown
        // log entry for a server that had already been recovered.
    }

    csl.removeReplicationGroup(lock, entry->replicationId);
    csl.createReplicationGroup(lock);
}

/**
 * Indicate that a crashed server needs to be recovered.
 * Log the state in LogCabin, then call #complete().
 */
void
CoordinatorServerList::ServerNeedsRecovery::execute()
{
    if (!csl.getEntry(serverId)) {
        throw ServerListException(HERE,
            format("Invalid ServerId (%s)", serverId.toString().c_str()));
    }

    ProtoBuf::ServerCrashInfo state;
    state.set_entry_type("ServerNeedsRecovery");
    state.set_server_id(serverId.getId());

    EntryId entryId =
        csl.context->logCabinHelper->appendProtoBuf(
            *csl.context->expectedEntryId, state);
    LOG(DEBUG, "LogCabin: ServerNeedsRecovery entryId: %lu", entryId);

    complete(entryId);
}

/**
 * Complete the operation to indicate that a crashed server needs to be
 * recovered after its state has been logged in LogCabin.
 * This is called internally by #execute() in case of normal operation, and
 * directly for coordinator recovery (by #recoverServerNeedsRecovery()).
 *
 * \param entryId
 *      The entry id of the LogCabin entry corresponding to the state
 *      of the operation to be completed.
 */
void
CoordinatorServerList::ServerNeedsRecovery::complete(EntryId entryId)
{
    Entry* entry = csl.getEntry(serverId);

    if (!entry) {
        LOG(WARNING, "Server being updated doesn't exist: %s",
            serverId.toString().c_str());
        csl.context->logCabinHelper->invalidate(
            *csl.context->expectedEntryId, vector<EntryId>(entryId));
        return;
    }

    entry->needsRecovery = true;
    entry->logIdServerNeedsRecovery = entryId;
}

/**
 * Indicate that a crashed server needs to be recovered.
 * Log the state in LogCabin, then call #complete().
 */
void
CoordinatorServerList::ServerRemoveUpdate::execute()
{
    Entry* entry = csl.getEntry(serverId);
    if (!entry) {
        throw ServerListException(HERE,
            format("Invalid ServerId (%s)", serverId.toString().c_str()));
    }

    ProtoBuf::ServerCrashInfo state;
    state.set_entry_type("ServerRemoveUpdate");
    state.set_server_id(serverId.getId());
    state.set_update_version(updateVersion);

    vector<EntryId> invalidates;
    if (entry->logIdServerNeedsRecovery)
        invalidates.push_back(entry->logIdServerNeedsRecovery);

    EntryId entryId =
            csl.context->logCabinHelper->appendProtoBuf(
                *csl.context->expectedEntryId, state, invalidates);
    LOG(DEBUG, "LogCabin: ServerRemoveUpdate entryId: %lu", entryId);

    complete(entryId);
}

/**
 * Complete the operation to indicate that a crashed server needs to be
 * recovered after its state has been logged in LogCabin.
 * This is called internally by #execute() in case of normal operation, and
 * directly for coordinator recovery (by #recoverServerRemoveUpdate()).
 *
 * \param entryId
 *      The entry id of the LogCabin entry corresponding to the state
 *      of the operation to be completed.
 */
void
CoordinatorServerList::ServerRemoveUpdate::complete(EntryId entryId)
{
    Entry* entry = csl.getEntry(serverId);

    if (!entry) {
        LOG(WARNING, "Server being updated doesn't exist: %s",
            serverId.toString().c_str());
        csl.context->logCabinHelper->invalidate(
            *csl.context->expectedEntryId, vector<EntryId>(entryId));
        return;
    }

    entry->logIdServerRemoveUpdate = entryId;

    // This is a no-op if server was already marked as CRASHED.
    csl.crashed(lock, serverId);
    // Setting state gets the serialized update message's state field correct.
    entry->status = ServerStatus::REMOVE;
    LOG(NOTICE, "Removing %s from cluster/coordinator server list",
        serverId.toString().c_str());

    ProtoBuf::ServerList_Entry& protoBufEntry(*(csl.update).add_server());
    entry->serialize(protoBufEntry);

    foreach (ServerTrackerInterface* tracker, csl.trackers)
        tracker->enqueueChange(*entry, ServerChangeEvent::SERVER_REMOVED);
    foreach (ServerTrackerInterface* tracker, csl.trackers)
        tracker->fireCallback();

    csl.version = updateVersion;
    csl.pushUpdate(lock, updateVersion);
}

/**
 * Do everything needed to set update-able fields corresponding to a server.
 * Do any processing required before logging the state to LogCabin,
 * log the state in LogCabin, then call #complete().
 */
void
CoordinatorServerList::ServerUpdate::execute()
{
    ProtoBuf::ServerUpdate serverUpdate;
    serverUpdate.set_entry_type("ServerUpdate");
    serverUpdate.set_server_id(serverId.getId());
    (*serverUpdate.mutable_master_recovery_info()) = recoveryInfo;

    vector<EntryId> invalidates;
    if (oldServerUpdateEntryId != NO_ID)
        invalidates.push_back(oldServerUpdateEntryId);

    EntryId newEntryId =
        csl.context->logCabinHelper->appendProtoBuf(
            *csl.context->expectedEntryId, serverUpdate, invalidates);
    LOG(DEBUG, "LogCabin: ServerUpdate entryId: %lu", newEntryId);

    complete(newEntryId);
}

/**
 * Complete the operation to set update-able fields corresponding to a server
 * after its state has been logged to LogCabin.
 *
 * \param entryId
 *      The entry id of the LogCabin entry corresponding to the state
 *      of the operation to be completed.
 */
void
CoordinatorServerList::ServerUpdate::complete(EntryId entryId)
{
    Entry* entry = csl.getEntry(serverId);

    if (entry) {
        entry->masterRecoveryInfo = recoveryInfo;
        entry->logIdServerUpdate = entryId;
<<<<<<< HEAD
        if (isReplicationIdUpdate) {
            entry->replicationId = replicationId;
            entry->logIdServerReplicationUpdate =
                csl.logIdServerReplicationUpdate;
            // We check to see if the replication update field is set in
            // Log Cabin. If it is, we can be sure that the replication id
            // update hasn't been sent out to the masters.
            if (csl.logIdServerReplicationUpdate != NO_ID) {
                ProtoBuf::ServerList_Entry& protoBufEntry(
                    *(csl.update).add_server());
                entry->serialize(protoBufEntry);
                csl.version = version;
                csl.pushUpdate(lock, version);
            }
            csl.logIdServerReplicationUpdate = NO_ID;
        } else {
            entry->masterRecoveryInfo = recoveryInfo;
        }
=======
>>>>>>> c1fa0a60
    } else {
        LOG(WARNING, "Server being updated doesn't exist: %s",
            serverId.toString().c_str());
        csl.context->logCabinHelper->invalidate(
            *csl.context->expectedEntryId, vector<EntryId>(entryId));
    }
}

/**
 * Indicate that a the next server to be enlisted has to send out "UP" updates
 * to the cluster.
 * Log the state in LogCabin, then call #complete().
 */
void
CoordinatorServerList::ServerUpUpdate::execute()
{
    ProtoBuf::EntryType state;
    state.set_entry_type("ServerUpUpdate");

    EntryId entryId =
            csl.context->logCabinHelper->appendProtoBuf(
                *csl.context->expectedEntryId, state);
    LOG(DEBUG, "LogCabin: ServerUpUpdate entryId: %lu", entryId);

    complete(entryId);
}

/**
 * Complete the operation to indicate that the next server to be enlisted
 * has to send out "UP" updates to the cluster.
 * This is called internally by #execute() in case of normal operation, and
 * directly for coordinator recovery (by #recoverServerUpUpdate()).
 *
 * \param entryId
 *      The entry id of the LogCabin entry corresponding to the state
 *      of the operation to be completed.
 */
void
CoordinatorServerList::ServerUpUpdate::complete(EntryId entryId)
{
    csl.logIdServerUpUpdate = entryId;
}

ServerDetails*
CoordinatorServerList::iget(ServerId id)
{
    return getEntry(id);
}

ServerDetails*
CoordinatorServerList::iget(uint32_t index)
{
    return (serverList[index].entry) ? serverList[index].entry.get() : NULL;
}

/**
 * Indicate that all servers have already received a replication Id update.
 * Log the state in LogCabin, then call #complete().
 */
void
CoordinatorServerList::ServerReplicationUpdate::execute()
{
    ProtoBuf::EntryType state;
    state.set_entry_type("ServerReplicationUpdate");

    EntryId entryId =
            csl.context->logCabinHelper->appendProtoBuf(
                *csl.context->expectedEntryId, state);
    LOG(DEBUG, "LogCabin: ServerReplicationUpdate entryId: %lu", entryId);

    complete(entryId);
}

/**
 * Complete the operation to indicate that all the servers have already
 * received a replication Id update.
 * This is called internally by #execute().
 *
 * \param entryId
 *      The entry id of the LogCabin entry corresponding to the state
 *      of the operation to be completed.
 */
void
CoordinatorServerList::ServerReplicationUpdate::complete(EntryId entryId)
{
    csl.logIdServerReplicationUpdate = entryId;
}

/**
 * Return the number of valid indexes in this list w/o lock. Valid does not mean
 * that they're occupied, only that they are within the bounds of the array.
 */
size_t
CoordinatorServerList::isize() const
{
    return serverList.size();
}

/**
 * Returns the entry corresponding to a ServerId with bounds checks.
 * Assumes caller already has CoordinatorServerList lock.
 *
 * \param id
 *      ServerId corresponding to the entry you want to get.
 * \return
 *      The Entry, null if id is invalid.
 */
CoordinatorServerList::Entry*
CoordinatorServerList::getEntry(ServerId id) const {
    uint32_t index = id.indexNumber();
    if ((index < serverList.size()) && serverList[index].entry) {
        Entry* e = const_cast<Entry*>(serverList[index].entry.get());
        if (e->serverId == id)
            return e;
    }

    return NULL;
}

/**
 * Obtain a pointer to the entry associated with the given position
 * in the server list with bounds check. Assumes caller already has
 * CoordinatorServerList lock.
 *
 * \param index
 *      Position of entry in the server list to return a copy of.
 * \return
 *      The Entry, null if index doesn't have an entry or is out of bounds
 */
CoordinatorServerList::Entry*
CoordinatorServerList::getEntry(size_t index) const {
    if ((index < serverList.size()) && serverList[index].entry) {
        Entry* e = const_cast<Entry*>(serverList[index].entry.get());
        return e;
    }

    return NULL;
}

/**
 * Add a new server to the CoordinatorServerList with a given ServerId.
 *
 * The result of this operation will be added in the class's update Protobuffer
 * intended for the cluster. To send out the update, call pushUpdate()
 * which will also increment the version number. Calls to remove()
 * and crashed() must precede call to add() to ensure ordering guarantees
 * about notifications related to servers which re-enlist.
 *
 * The addition will be pushed to all registered trackers and those with
 * callbacks will be notified.
 *
 * It doesn't acquire locks and does not send out updates
 * since it is used internally.
 *
 * \param lock
 *      Explicity needs CoordinatorServerList lock.
 * \param serverId
 *      The serverId to be assigned to the new server.
 * \param serviceLocator
 *      The ServiceLocator string of the server to add.
 * \param serviceMask
 *      Which services this server supports.
 * \param readSpeed
 *      Speed of the storage on the enlisting server if it includes a backup
 *      service. Argument is ignored otherwise.
 * \param enqueueUpdate
 *      Whether the update (to be sent to the cluster) about the enlisting
 *      server should be enqueued. This is false during coordinator recovery
 *      while replaying an AliveServer entry since it only needs local
 *      (coordinator) change, and the rest of the cluster had already
 *      acknowledged the update.
 */
void
CoordinatorServerList::add(Lock& lock,
                           ServerId serverId,
                           string serviceLocator,
                           ServiceMask serviceMask,
                           uint32_t readSpeed,
                           bool enqueueUpdate)
{
    uint32_t index = serverId.indexNumber();

    // When add is not preceded by generateUniqueId(),
    // for example, during coordinator recovery while adding a server that
    // had already enlisted before the previous coordinator leader crashed,
    // the serverList might not have space allocated for this index number.
    // So we need to resize it explicitly.
    if (index >= serverList.size())
        serverList.resize(index + 1);

    auto& pair = serverList[index];
    pair.nextGenerationNumber = serverId.generationNumber();
    pair.nextGenerationNumber++;
    pair.entry.construct(serverId, serviceLocator, serviceMask);

    if (serviceMask.has(WireFormat::MASTER_SERVICE)) {
        numberOfMasters++;
    }

    if (serviceMask.has(WireFormat::BACKUP_SERVICE)) {
        numberOfBackups++;
        pair.entry->expectedReadMBytesPerSec = readSpeed;
    }

    if (enqueueUpdate) {
        ProtoBuf::ServerList_Entry& protoBufEntry(*update.add_server());
        pair.entry->serialize(protoBufEntry);

        foreach (ServerTrackerInterface* tracker, trackers)
            tracker->enqueueChange(*pair.entry,
                                   ServerChangeEvent::SERVER_ADDED);
        foreach (ServerTrackerInterface* tracker, trackers)
            tracker->fireCallback();
    }
}

/**
 * Mark a server as crashed in the list (when it has crashed and is
 * being recovered and resources [replicas] for its recovery must be
 * retained).
 *
 * This is a no-op if the server is already marked as crashed;
 * the effect is undefined if the server's status is REMOVE.
 *
 * The result of this operation will be added in the class's update Protobuffer
 * intended for the cluster. To send out the update, call pushUpdate()
 * which will also increment the version number. Calls to remove()
 * and crashed() must proceed call to add() to ensure ordering guarantees
 * about notifications related to servers which re-enlist.
 *
 * It doesn't acquire locks and does not send out updates
 * since it is used internally.
 *
 * The addition will be pushed to all registered trackers and those with
 * callbacks will be notified.
 *
 * \param lock
 *      Explicity needs CoordinatorServerList lock.
 * \param serverId
 *      The ServerId of the server to remove from the CoordinatorServerList.
 *      It must not have been removed already (see remove()).
 */

void
CoordinatorServerList::crashed(const Lock& lock,
                               ServerId serverId)
{
    Entry* entry = getEntry(serverId);

    if (!entry) {
        throw ServerListException(HERE,
            format("Invalid ServerId (%s)", serverId.toString().c_str()));
    }

    if (entry->status == ServerStatus::CRASHED)
        return;
    assert(entry->status != ServerStatus::REMOVE);

    if (entry->isMaster())
        numberOfMasters--;
    if (entry->isBackup())
        numberOfBackups--;

    entry->status = ServerStatus::CRASHED;

    ProtoBuf::ServerList_Entry& protoBufEntry(*update.add_server());
    entry->serialize(protoBufEntry);

    foreach (ServerTrackerInterface* tracker, trackers)
        tracker->enqueueChange(*entry, ServerChangeEvent::SERVER_CRASHED);
    foreach (ServerTrackerInterface* tracker, trackers)
        tracker->fireCallback();
}

/**
 * Return the first free index in the server list. If the list is
 * completely full, resize it and return the next free one.
 *
 * Note that index 0 is reserved. This method must never return it.
 */
uint32_t
CoordinatorServerList::firstFreeIndex()
{
    // Naive, but probably fast enough for a good long while.
    size_t index;
    for (index = 1; index < serverList.size(); index++) {
        if (!serverList[index].entry)
            break;
    }

    if (index >= serverList.size())
        serverList.resize(index + 1);

    assert(index != 0);
    return downCast<uint32_t>(index);
}

/**
 * Generate a new, unique ServerId that may later be assigned to a server
 * using add().
 *
 * \param lock
 *      Explicity needs CoordinatorServerList lock.
 * \return
 *      The unique ServerId generated.
 */
ServerId
CoordinatorServerList::generateUniqueId(Lock& lock)
{
    uint32_t index = firstFreeIndex();

    auto& pair = serverList[index];
    ServerId id(index, pair.nextGenerationNumber);
    pair.nextGenerationNumber++;
    pair.entry.construct(id, "", ServiceMask());

    return id;
}

/**
 * Serialize the entire list to a Protocol Buffer form. Only used internally in
 * CoordinatorServerList; requires a lock on #mutex is held for duration of call.
 *
 * \param lock
 *      Unused, but required to statically check that the caller is aware that
 *      a lock must be held on #mutex for this call to be safe.
 * \param[out] protoBuf
 *      Reference to the ProtoBuf to fill.
 */
void
CoordinatorServerList::serialize(const Lock& lock,
                                 ProtoBuf::ServerList& protoBuf) const
{
    serialize(lock, protoBuf, {WireFormat::MASTER_SERVICE,
        WireFormat::BACKUP_SERVICE});
}

/**
 * Serialize this list (or part of it, depending on which services the
 * caller wants) to a protocol buffer. Not all state is included, but
 * enough to be useful for disseminating cluster membership information
 * to other servers. Only used internally in CoordinatorServerList; requires
 * a lock on #mutex is held for duration of call.
 *
 * All entries are serialize to the protocol buffer in the order they appear
 * in the server list. The order has some important implications. See
 * ServerList::applyServerList() for details.
 *
 * \param lock
 *      Unused, but required to statically check that the caller is aware that
 *      a lock must be held on #mutex for this call to be safe.
 * \param[out] protoBuf
 *      Reference to the ProtoBuf to fill.
 * \param services
 *      If a server has *any* service included in \a services it will be
 *      included in the serialization; otherwise, it is skipped.
 */
void
CoordinatorServerList::serialize(const Lock& lock,
                                 ProtoBuf::ServerList& protoBuf,
                                 ServiceMask services) const
{
    for (size_t i = 0; i < serverList.size(); i++) {
        if (!serverList[i].entry)
            continue;

        const Entry& entry = *serverList[i].entry;

        if ((entry.services.has(WireFormat::MASTER_SERVICE) &&
             services.has(WireFormat::MASTER_SERVICE)) ||
            (entry.services.has(WireFormat::BACKUP_SERVICE) &&
             services.has(WireFormat::BACKUP_SERVICE)))
        {
            ProtoBuf::ServerList_Entry& protoBufEntry(*protoBuf.add_server());
            entry.serialize(protoBufEntry);
        }
    }

    protoBuf.set_version_number(version);
    protoBuf.set_type(ProtoBuf::ServerList_Type_FULL_LIST);
}

/**
 * Assign a new replicationId to a backup, and inform the backup which nodes
 * are in its replication group.
 *
 * \param lock
 *      Explicity needs CoordinatorServerList lock.
 * \param replicationId
 *      New replication group Id that is assigned to backup.
 * \param replicationGroupIds
 *      Includes the ServerId's of all the members of the replication group.
 *
 * \return
 *      False if one of the servers is dead, true if all of them are alive.
 */
bool
CoordinatorServerList::assignReplicationGroup(
    Lock& lock, uint64_t replicationId,
    const vector<ServerId>& replicationGroupIds)
{
    foreach (ServerId backupId, replicationGroupIds) {
        Entry* e = getEntry(backupId);
        if (!e) {
            return false;
        }

        if (e->status == ServerStatus::UP) {
<<<<<<< HEAD
            ServerReplicationUpdate(*this, lock).execute();
            ServerUpdate(*this, lock, e->serverId, e->masterRecoveryInfo,
                         e->logIdServerUpdate,
                         true, replicationId, version + 1).execute();
=======
            e->replicationId = replicationId;
            ProtoBuf::ServerList_Entry& protoBufEntry(*update.add_server());
            e->serialize(protoBufEntry);
>>>>>>> c1fa0a60
        }
    }
    return true;
}

/**
 * Try to create a new replication group. Look for groups of backups that
 * are not assigned a replication group and are up.
 * If there are not enough available candidates for a new group, the function
 * returns without sending out any Rpcs. If there are enough group members
 * to form a new group, but one of the servers is down, hintServerCrashed will
 * reset the replication group of that server.
 *
 * \param lock
 *      Explicity needs CoordinatorServerList lock.
 */
void
CoordinatorServerList::createReplicationGroup(Lock& lock)
{
    // Create a list of all servers who do not belong to a replication group
    // and are up. Note that this is a performance optimization and is not
    // required for correctness.
    vector<ServerId> freeBackups;
    for (size_t i = 0; i < isize(); i++) {
        if (serverList[i].entry &&
            serverList[i].entry->isBackup() &&
            serverList[i].entry->replicationId == 0) {
            freeBackups.push_back(serverList[i].entry->serverId);
        }
    }

    // TODO(cidon): The coordinator currently has no knowledge of the
    // replication factor, so we manually set the replication group size to 3.
    // We should make this parameter configurable.
    const uint32_t numReplicas = 3;
    vector<ServerId> group;
    while (freeBackups.size() >= numReplicas) {
        group.clear();
        for (uint32_t i = 0; i < numReplicas; i++) {
            const ServerId& backupId = freeBackups.back();
            group.push_back(backupId);
            freeBackups.pop_back();
        }
        assignReplicationGroup(lock, nextReplicationId, group);
        nextReplicationId++;
    }
}

/**
 * Reset the replicationId for all backups with groupId.
 *
 * \param lock
 *      Explicity needs CoordinatorServerList lock.
 * \param groupId
 *      Replication group that needs to be reset.
 */
void
CoordinatorServerList::removeReplicationGroup(Lock& lock, uint64_t groupId)
{
    // Cannot remove groupId 0, since it is the default groupId.
    if (groupId == 0) {
        return;
    }
    vector<ServerId> group;
    for (size_t i = 0; i < isize(); i++) {
        if (serverList[i].entry &&
            serverList[i].entry->isBackup() &&
            serverList[i].entry->replicationId == groupId) {
            group.push_back(serverList[i].entry->serverId);
        }
        if (group.size() != 0) {
            assignReplicationGroup(lock, 0, group);
        }
    }
}

/**
 * Increments the server list version and notifies the async updater to
 * propagate the buffered Protobuf::ServerList update. The buffered update
 * will be Clear()ed and empty updates are silently ignored.
 *
 * \param lock
 *      Explicity needs CoordinatorServerList lock.
 * \param updateVersion
 *      Server list version number to be assigned to the update being pushed.
 */
void
CoordinatorServerList::pushUpdate(const Lock& lock, uint64_t updateVersion)
{
    ProtoBuf::ServerList full;

    // If there are no updates, don't generate a send.
    if (update.server_size() == 0)
        return;

    // prepare incremental server list
    update.set_version_number(updateVersion);
    update.set_type(ProtoBuf::ServerList_Type_UPDATE);

    // prepare full server list
    serialize(lock, full);

    updates.emplace_back(update, full);
    hasUpdatesOrStop.notify_one();
    update.Clear();
}

/**
 * Stops the background updater. It cancel()'s all pending update rpcs
 * and leaves the cluster potentially out-of-date. To force a
 * synchronization point before halting, call sync() first.
 *
 * This will block until the updater thread stops.
 */
void
CoordinatorServerList::haltUpdater()
{
    // Signal stop
    Lock lock(mutex);
    stopUpdater = true;
    hasUpdatesOrStop.notify_one();
    lock.unlock();

    // Wait for Thread stop
    if (updaterThread && updaterThread->joinable()) {
        updaterThread->join();
        updaterThread.destroy();
    }
}

/**
 * Starts the background updater that keeps the cluster's
 * server lists up-to-date.
 */
void
CoordinatorServerList::startUpdater()
{
    Lock _(mutex);

    // Start thread if not started
    if (!updaterThread) {
        lastScan.reset();
        stopUpdater = false;
        updaterThread.construct(&CoordinatorServerList::updateLoop, this);
    }

    // Tell it to start work regardless
    hasUpdatesOrStop.notify_one();
}

/**
 * Checks if the cluster is up-to-date.
 *
 * \param lock
 *      explicity needs CoordinatorServerList lock
 * \return
 *      true if entire list is up-to-date
 */
bool
CoordinatorServerList::isClusterUpToDate(const Lock& lock) {
    return (serverList.size() == 0) ||
                (numUpdatingServers == 0 &&
                minConfirmedVersion == version);
}

/**
 * Causes a deletion of server list updates that are no longer needed
 * by the coordinator serverlist. This will delete all updates older than
 * the CoordinatorServerList's current minConfirmedVersion.
 *
 * This is safe to invoke whenever, but is typically done so after a
 * new minConfirmedVersion is set.
 *
  * \param lock
 *      explicity needs CoordinatorServerList lock
 */
void
CoordinatorServerList::pruneUpdates(const Lock& lock)
{
    if (minConfirmedVersion == UNINITIALIZED_VERSION)
        return;

    if (minConfirmedVersion > version) {
        LOG(ERROR, "Inconsistent state detected! CoordinatorServerList's "
                   "minConfirmedVersion %lu is larger than it's current "
                   "version %lu. This should NEVER happen!",
                   minConfirmedVersion, version);

        // Reset minVersion in the hopes of it being a transient bug.
        minConfirmedVersion = 0;
        return;
    }

    if (minConfirmedVersion == version) {
        PersistServerListVersion(*this, lock, version).execute();
    }

    while (!updates.empty() && updates.front().version <= minConfirmedVersion) {

        ProtoBuf::ServerList currentUpdate = updates.front().incremental;
        assert(currentUpdate.type() ==
                ProtoBuf::ServerList::Type::ServerList_Type_UPDATE);

        for (int i = 0; i < currentUpdate.server().size(); i++) {
            ProtoBuf::ServerList::Entry currentEntry = currentUpdate.server(i);
            ServerStatus updateStatus =
                    ServerStatus(currentEntry.status());

            if (updateStatus == ServerStatus::UP) {
                // An enlistServer operation has successfully completed.

                if (context->logCabinHelper) {
                    ServerId serverId =
                            ServerId(currentEntry.server_id());
                    Entry* entry = getEntry(serverId);
                    assert(entry != NULL);
                    // We are relying on the fact that enlistServer has to be
                    // sent out before the replication id update is sent out by
                    // the coordinator, and therefore the order of
                    // acknowledgement has to be in the same order.
                    bool isUpUpdate = true;
                    if (entry->logIdServerUpUpdate != NO_ID) {
                        vector<EntryId> invalidates
                            {entry->logIdServerUpUpdate};
                        context->logCabinHelper->invalidate(
                            *context->expectedEntryId, invalidates);
                    } else {
                        isUpUpdate = false;
                        vector<EntryId> invalidates
                            {entry->logIdServerReplicationUpdate};
                        context->logCabinHelper->invalidate(
                            *context->expectedEntryId, invalidates);
                   }
                    if (isUpUpdate) {
                        entry->logIdServerUpUpdate = NO_ID;
                    } else {
                        entry->logIdServerReplicationUpdate = NO_ID;
                    }
                }

            } else if (updateStatus == ServerStatus::CRASHED) {
                // A serverCrashed operation has completed. The server that
                // crashed may be still recovering.
                // So we're not invalidating its LogCabin entries just yet.

            } else if (updateStatus == ServerStatus::REMOVE) {
                // This marks the final completion of serverCrashed() operation.
                // i.e., If the crashed server was a master, then its recovery
                // (sparked by a serverCrashed operation) has completed.
                // If it was not a master, then the serverCrashed operation
                // (which will not spark any recoveries) has completed.

                ServerId serverId = ServerId(currentEntry.server_id());
                Tub<Entry>& entry = serverList[serverId.indexNumber()].entry;

                if (context->logCabinHelper) {
                    assert(entry);
                    vector<EntryId> invalidates {
                                entry->logIdServerUp,
                                entry->logIdServerCrashed,
                                entry->logIdServerRemoveUpdate};
                    if (entry->logIdServerUpdate != NO_ID)
                        invalidates.push_back(entry->logIdServerUpdate);

                    context->logCabinHelper->invalidate(
                                *context->expectedEntryId, invalidates);
                }

                entry.destroy();
            }
        }

        updates.pop_front();
    }

    if (updates.empty())    // Empty list = no updates to send
        listUpToDate.notify_all();
}

/**
 * Blocks until all of the cluster is up-to-date.
 */
void
CoordinatorServerList::sync()
{
    startUpdater();
    Lock lock(mutex);
    while (!isClusterUpToDate(lock)) {
        listUpToDate.wait(lock);
    }
}


/**
 * Main loop that checks for outdated servers and sends out update rpcs.
 * This is the top-level method of a dedicated thread separate from the
 * main coordinator's.
 *
 * Once invoked, this loop can be exited by calling haltUpdater() in another
 * thread.
 *
 * The Updater Loop manages starting, stopping, and following up on ServerList
 * Update RPCs asynchronous to the main thread with minimal locking of
 * Coordinator Server List, CSL. The intention of this mechanism is to
 * ensure that the critical sections of the CSL are not delayed while
 * waiting for RPCs to finish.
 *
 * Since Coordinator Server List houses all the information about updatable
 * servers, this mechanism requires at least two entry points (conceptual)
 * into the server list, a) a way to get info about outdated servers and b)
 * a way to signal update success/failure. The former is achieved via
 * getWork() and the latter is achieved by workSucceeded()/workFailed().
 * For polling efficiency, there is an additional call, waitForWork(), that
 * will sleep until more servers get out of date. These are the only calls
 * that require locks on the Coordinator Server List that UpdateLoop uses.
 * Other than that, the updateLoop operates asynchronously from the CSL.
 *
 */
void
CoordinatorServerList::updateLoop()
{
    UpdaterWorkUnit wu;
    uint64_t max_rpcs = 8;
    std::deque<Tub<UpdateServerListRpc>> rpcs_backing;
    std::list<Tub<UpdateServerListRpc>*> rpcs;
    std::list<Tub<UpdateServerListRpc>*>::iterator it;


    /**
     * The Updater Loop manages a number of outgoing RPCs. The maximum number
     * of concurrent RPCs is determined dynamically in the hopes of finding a
     * sweet spot where the time to iterate through the list of outgoing RPCs
     * is roughly equivalent to the time of one RPC finishing. The heuristic
     * for doing this is simply only allowing one new RPC to be started with
     * each pass through the internal list of outgoing RPCs and allowing an
     * unlimited number to finish. The intuition for doing this is based on
     * the observation that checking whether an RPC is finished and finishing
     * it takes ~10-20ns whereas starting a new RPC takes much longer. Thus,
     * by limiting the number of RPCs started per iteration, we would allow
     * for rapid polling of unfinished RPCs and a rapid ramp up to the steady
     * state where roughly one RPC finishes per iteration. This is preferable
     * over trying start multiple new RPCs per iteration.
     *
     * The Updater keeps track of the outgoing RPCs internally in a
     * List<Tub<UpdateServerListRPC*>> that is organized as such:
     *
     * **************************************************....
     * * Active RPCS   *   Inactive RPCs  *  Unused RPCs ....
     * **************************************************
     *                                    /\ max_rpcs
     *
     * Active RPCs are ones that have started but not finished. They are
     * compacted to the left so that scans through the list would look at
     * the active RPCs first. Inactive RPCs are ones that have not been
     * started and are allocated, unoccupied Tubs. Unused RPCs conceptually
     * represent RPCs that are unallocated and are outside the max_rpcs range.
     *
     * The division between Active RPCs and Inactive RPCs is defined as the
     * index where the first, leftmost unoccupied Tub resides. The division
     * between inactive and unused RPCs is the physical size of the list
     * which monotonically increases as the updater determines that more
     * RPCs need to be started.
     *
     * In normal operation, the Updater will start scanning through the list
     * left to right. Conceptually, the actions it takes would depend on
     * which region of the list it's in. In the active RPCs range, it will
     * check for finished RPCs. If it encounters one, it will clean up the
     * RPC and place its Tub at the back of the list to compact the active
     * range. Once in the inactive range, it will start up one new RPC and
     * continue on.
     *
     * At this point, the iteration will either still be in the inactive
     * range or it would have reached the max_rpcs marker (unused range).
     * If it's in the unused range, it will allocate more Tubs. Otherwise,
     * it will determine if the thread should sleep or not. The thread will
     * sleep when the active range is empty.
     */
    try {
        while (!stopUpdater) {
            // Phase 0: Alloc more RPCs to fill max_rpcs.
            for (size_t i = rpcs.size(); i < max_rpcs && !stopUpdater; i++) {
                rpcs_backing.emplace_back();
                rpcs.push_back(&rpcs_backing.back());
            }

            // Phase 1: Scan through and compact active rpcs to the front.
            it = rpcs.begin();
            while ( it != rpcs.end() && !stopUpdater ) {
                UpdateServerListRpc* rpc = (*it)->get();

                // Reached end of active rpcs, enter phase 2.
                if (!rpc)
                    break;

                // Skip not-finished rpcs
                if (!rpc->isReady()) {
                    it++;
                    continue;
                }

                // Finished rpc found
                bool success = false;
                try {
                    rpc->wait();
                    success = true;
                } catch (const ServerNotUpException& e) {}

                if (success)
                    workSuccess(rpc->id);
                else
                    workFailed(rpc->id);
                (*it)->destroy();

                // Compaction swap
                rpcs.push_back(*it);
                it = rpcs.erase(it);
            }

            // Phase 2: Start up to 1 new rpc
            if ( it != rpcs.end() && !stopUpdater ) {
                if (getWork(&wu)) {

                    //TODO(syang0) CSLpkOne only pack ONE for now.
                    if (wu.sendFullList) {
                        (*it)->construct(context, wu.targetServer,
                            &(wu.firstUpdate->full));
                    } else {
                        (*it)->construct(context, wu.targetServer,
                            &(wu.firstUpdate->incremental));

                        // Batch up multiple requests
                        auto& updateIt = wu.firstUpdate;
                        while (updateIt->version < wu.updateVersionTail) {
                            updateIt++;
                            (**it)->appendServerList(&(updateIt->incremental));
                        }
                    }
                    (**it)->send();
                    it++;
                }
            }

            // Phase 3: Expand and/or stop
            if (it == rpcs.end()) {
                max_rpcs += 8;
            } else if (it == rpcs.begin()) {
                waitForWork();
            }
        }

        // wend; stopUpdater = true
        for (size_t i = 0; i < rpcs_backing.size(); i++) {
            if (rpcs_backing[i]) {
                workFailed(rpcs_backing[i]->id);
                rpcs_backing[i]->cancel();
                rpcs_backing[i].destroy();

            }
        }

    } catch (const std::exception& e) {
        LOG(ERROR, "Fatal error in CoordinatorServerList: %s", e.what());
        throw;
    } catch (...) {
        LOG(ERROR, "Unknown fatal error in CoordinatorServerList.");
        throw;
    }
}

/**
 * Invoked by the updater thread to wait (sleep) until there are
 * more updates. This will block until there is more updating work
 * to be done and will notify those waiting for the server list to
 * be up to date (if any).
 */
void
CoordinatorServerList::waitForWork()
{
    Lock lock(mutex);

    while (minConfirmedVersion == version && !stopUpdater) {
        listUpToDate.notify_all();
        hasUpdatesOrStop.wait(lock);
    }
}

/**
 * Attempts to find servers that require updates that don't already
 * have outstanding update rpcs.
 *
 * This call MUST be followed by a workSuccuss or workFailed call
 * with the serverId contained within the WorkUnit at some point in
 * the future to ensure that internal metadata is reset for the work
 * unit so that the server can receive future updates.
 *
 * There is a contract that comes with call. All updates that come after-
 * and the update that starts on- the iterator in the WorkUnit is
 * GUARANTEED to be NOT deleted as long as a workSuccess or workFailed
 * is not invoked with the corresponding serverId in the WorkUnit. There
 * are no guarantees for updates that come before the iterator's starting
 * position, so don't iterate backwards. See documentation on UpdaterWorkUnit
 * for more info.
 *
 * \param wu
 *      Work Unit that can be filled out by this method
 *
 * \return
 *      true if an updatable server (work) was found
 *
 */
bool
CoordinatorServerList::getWork(UpdaterWorkUnit* wu) {
    Lock lock(mutex);

    // Heuristic to prevent duplicate scans when no new work has shown up.
    if (serverList.size() == 0 ||
          (numUpdatingServers > 0 && lastScan.noWorkFoundForEpoch == version))
        return false;

    /**
     * Searches through the server list for servers that are eligible
     * for updates and are currently not updating. The former is defined as
     * the server having MEMBERSHIP_SERVICE, is UP, and has a verfiedVersion
     * not equal to the current version. The latter is defined as a server
     * having verfiedVersion == updateVersion.
     *
     * The search starts at lastScan.searchIndex, which is a marker for
     * where the last invocation of getWork() stopped before returning.
     * The search ends when either the entire server list has been scanned
     * (when we reach lastScan.searchIndex again) or when an outdated server
     * eligible for updates has been found. In the latter case, the function
     * will package the update details into a WorkUnit and mark the index it
     * left off on in lastScan.searchIndex.
     *
     * Updates get packed into WorkUnits as one would expect; servers that
     * haven't heard from the Coordinator get one full list and those that
     * have get a batch of incremental updates. One peculiarity is the version
     * of the full list. If the work unit was created during the first scan
     * through the server list, the lowest version is used. Otherwise, the
     * latest server list is used.
     *
     * The reason for this is because when the updater thread stops or the
     * coordinator crashes, update rpcs may be prematurely canceled. Some
     * servers may have actually gotten a full list and applied it but could
     * not respond in time. Thus, to prevent sending servers a newer full
     * server list they can't process, we send the oldest server list on the
     * first scan through the server list and then later patch it up to date
     * with a batch of incremental updates.
     *
     * While scanning, the loop will also keep track of the minimum
     * verifiedVersion in the server list and will propagate this
     * value to minConfirmedVersion. This is done to track whether
     * the server list is up to date and which old updates, which
     * are guaranteed to never be used again, can be pruned. The
     * propagation occurs only when the minVersion in the scan is
     * interesting, i.e. not MAX64 and not UNINITIALIZED_VERSION.
     * The former means that there are no updatable servers and the
     * latter means there are updatable servers with uninitialized
     * server lists. Neither contribute to the knowledge of what
     * the minimum server list version in the cluster is and what
     * can be pruned.
     */
    size_t i = lastScan.searchIndex;
    uint64_t numUpdatableServers = 0;
    do {
        Entry* server = serverList[i].entry.get();
        // Does server exist and is it updatable?
        if (server && server->status == ServerStatus::UP &&
                server->services.has(WireFormat::MEMBERSHIP_SERVICE)) {

            // Record Stats
            numUpdatableServers++;
            if (server->verifiedVersion < lastScan.minVersion) {
                lastScan.minVersion = server->verifiedVersion;
            }

            // update required
            if (server->updateVersion != version &&
                    server->updateVersion == server->verifiedVersion) {
                // New server, send full server list
                if (server->verifiedVersion == UNINITIALIZED_VERSION) {
                    wu->targetServer = server->serverId;
                    wu->sendFullList = true;
                    //
                    if (lastScan.completeScansSinceStart == 0) {
                        wu->firstUpdate = (updates.begin());
                        wu->updateVersionTail = updates.front().version;
                    } else {
                        wu->firstUpdate = (updates.end()-=1);
                        wu->updateVersionTail = version;
                    }
                } else {
                    // Incremental update(s).
                    wu->targetServer = server->serverId;
                    uint64_t firstVersion = server->verifiedVersion + 1;
                    wu->updateVersionTail = std::min(version,
                                            firstVersion + MAX_UPDATES_PER_RPC);
                    wu->sendFullList = false;
                    size_t offset =  firstVersion - updates.front().version;
                    wu->firstUpdate = (updates.begin()+=offset);
                }

                numUpdatingServers++;
                lastScan.searchIndex = i;
                server->updateVersion = wu->updateVersionTail;
                return true;
            }
        }

        i = (i+1)%serverList.size();

        // update statistics
        if (i == 0) {
            // Record min version only if it's interesting
            if ( lastScan.minVersion != UNINITIALIZED_VERSION &&
                    lastScan.minVersion != MAX64)
                minConfirmedVersion = lastScan.minVersion;

            lastScan.completeScansSinceStart++;
            lastScan.minVersion = MAX64;
            pruneUpdates(lock);
        }
    // While we haven't reached a full scan through the list yet.
    } while (i != lastScan.searchIndex);

    // If no one is updating, then it's safe to prune ALL updates.
    if (numUpdatableServers == 0) {
        minConfirmedVersion = version;
        pruneUpdates(lock);
    }

    lastScan.noWorkFoundForEpoch = version;
    return false;
}

/**
 * Signals the success of updater to complete a work unit. This
 * will update internal metadata to allow the server described by
 * the work unit to be updatable again.
 *
 * Note that this should only be invoked AT MOST ONCE for each WorkUnit.
 *
 * \param id
 *      The serverId originally contained in the work unit
 *      that just succeeded.
 */
void
CoordinatorServerList::workSuccess(ServerId id) {
    Lock lock(mutex);

    // Error checking for next 3 blocks
    if (numUpdatingServers > 0) {
        numUpdatingServers--;
    } else {
        LOG(ERROR, "Bookeeping issue detected; server's count of "
                "numUpdatingServers just went negative. Not total failure "
                "but will cause the updater thread to spin even w/o work. "
                "Cause is mismatch # of getWork() and workSuccess/Failed()");
    }

    Entry* server = getEntry(id);
    if (server == NULL) {
        // Typically not an error, but this is UNUSUAL in normal cases.
        LOG(DEBUG, "Server %s responded to a server list update but "
                "is no longer in the server list...",
                id.toString().c_str());
        return;
    }

    if (server->verifiedVersion == server->updateVersion) {
        LOG(ERROR, "Invoked for server %s even though either no update "
                "was sent out or it has already been invoked. Possible "
                "race/bookeeping issue.",
                server->serverId.toString().c_str());
    } else {
        // Meat of actual functionality
        LOG(DEBUG, "ServerList Update Success: %s update (%ld => %ld)",
                server->serverId.toString().c_str(),
                server->verifiedVersion,
                server->updateVersion);
        server->verifiedVersion = server->updateVersion;
    }

    // If update didn't update all the way or it's the last server updating,
    // hint for a full scan to update minConfirmedVersion.
    if (server->verifiedVersion < version)
        lastScan.noWorkFoundForEpoch = 0;
}

/**
 * Signals the failure of the updater to execute a work unit. Causes
 * an internal rollback on metadata so that the server involved will
 * be retried later.
 *
 * \param id
 *      The serverId contained within the work unit that the updater
 *      had failed to send out.
 */
void
CoordinatorServerList::workFailed(ServerId id) {
    Lock lock(mutex);

    if (numUpdatingServers > 0) {
        numUpdatingServers--;
    } else {
        LOG(ERROR, "Bookeeping issue detected; server's count of "
                "numUpdatingServers just went negative. Not total failure "
                "but will cause the updater thread to spin even w/o work. "
                "Cause is mismatch # of getWork() and workSuccess/Failed()");
    }

    Entry* server = getEntry(id);
    if (server) {
        server->updateVersion = server->verifiedVersion;

        LOG(DEBUG, "ServerList Update Failed : %s update (%ld => %ld)",
               server->serverId.toString().c_str(),
               server->verifiedVersion,
               server->updateVersion);
    }

    lastScan.noWorkFoundForEpoch = 0;
}

//////////////////////////////////////////////////////////////////////
// CoordinatorServerList::UpdateServerListRpc Methods
//////////////////////////////////////////////////////////////////////
/**
 * Constructor for UpdateServerListRpc that creates but does not send()
 * a server list update rpc. It initially accepts one protobuf to ensure
 * that the rpc would never be sent empty and provides a convenient way to
 * send only a single full list.
 *
 * After invoking the constructor, it is up to the caller to invoke
 * as many appendServerList() calls as necessary to batch up multiple
 * updates and follow it up with a send().
 *
 * \param context
 *      Overall information about this RAMCloud server.
 * \param serverId
 *      Identifies the server to which this update should be sent.
 * \param list
 *      The complete server list representing all cluster membership.
 */
CoordinatorServerList::UpdateServerListRpc::UpdateServerListRpc(
            Context* context,
            ServerId serverId,
            const ProtoBuf::ServerList* list)
    : ServerIdRpcWrapper(context, serverId,
            sizeof(WireFormat::UpdateServerList::Response))
{
    allocHeader<WireFormat::UpdateServerList>(serverId);

    auto* part = new(&request, APPEND)
            WireFormat::UpdateServerList::Request::Part();

    part->serverListLength = serializeToRequest(&request, list);
}

/**
 * Appends a server list update ProtoBuf to the request rpc. This is used
 * to batch up multiple server list updates into one rpc for the server and
 * can be invoked multiple times on the same rpc.
 *
 * It is the caller's responsibility invoke send() on the rpc when enough
 * updates have been appended and to ensure that this append is invoked only
 * when the RPC has not been started yet.
 *
 * \param list
 *      ProtoBuf::ServerList to append to the new RPC
 * \return
 *      true if append succeeded, false if it didn't fit in the current rpc
 *      and has been removed. In the later case, it's time to call send().
 */
bool
CoordinatorServerList::UpdateServerListRpc::appendServerList(
                                        const ProtoBuf::ServerList* list)
{
    assert(this->getState() == NOT_STARTED);
    uint32_t sizeBefore = request.getTotalLength();

    auto* part = new(&request, APPEND)
            WireFormat::UpdateServerList::Request::Part();

    part->serverListLength = serializeToRequest(&request, list);

    uint32_t sizeAfter = request.getTotalLength();
    if (sizeAfter > Transport::MAX_RPC_LEN) {
        request.truncateEnd(sizeAfter - sizeBefore);
        return false;
    }

    return true;
}


//////////////////////////////////////////////////////////////////////
// CoordinatorServerList::Entry Methods
//////////////////////////////////////////////////////////////////////

/**
 * Construct a new Entry, which contains no valid information.
 */
CoordinatorServerList::Entry::Entry()
    : ServerDetails()
    , masterRecoveryInfo()
    , needsRecovery(false)
    , verifiedVersion(UNINITIALIZED_VERSION)
    , updateVersion(UNINITIALIZED_VERSION)
    , logIdServerCrashed(NO_ID)
    , logIdServerNeedsRecovery(NO_ID)
    , logIdServerRemoveUpdate(NO_ID)
    , logIdServerUp(NO_ID)
    , logIdServerUpdate(NO_ID)
    , logIdServerUpUpdate(NO_ID)
    , logIdServerReplicationUpdate(NO_ID)
{
}

/**
 * Construct a new Entry, which contains the data a coordinator
 * needs to maintain about an enlisted server.
 *
 * \param serverId
 *      The ServerId of the server this entry describes.
 *
 * \param serviceLocator
 *      The ServiceLocator string that can be used to address this
 *      entry's server.
 *
 * \param services
 *      Which services this server supports.
 */
CoordinatorServerList::Entry::Entry(ServerId serverId,
                                    const string& serviceLocator,
                                    ServiceMask services)

    : ServerDetails(serverId,
                    serviceLocator,
                    services,
                    0,
                    ServerStatus::UP)
    , masterRecoveryInfo()
    , needsRecovery(false)
    , verifiedVersion(UNINITIALIZED_VERSION)
    , updateVersion(UNINITIALIZED_VERSION)
    , logIdServerCrashed(NO_ID)
    , logIdServerNeedsRecovery(NO_ID)
    , logIdServerRemoveUpdate(NO_ID)
    , logIdServerUp(NO_ID)
    , logIdServerUpdate(NO_ID)
    , logIdServerUpUpdate(NO_ID)
    , logIdServerReplicationUpdate(NO_ID)
{
}

/**
 * Serialize this entry into the given ProtoBuf.
 */
void
CoordinatorServerList::Entry::serialize(ProtoBuf::ServerList_Entry& dest) const
{
    dest.set_services(services.serialize());
    dest.set_server_id(serverId.getId());
    dest.set_service_locator(serviceLocator);
    dest.set_status(uint32_t(status));
    if (isBackup())
        dest.set_expected_read_mbytes_per_sec(expectedReadMBytesPerSec);
    else
        dest.set_expected_read_mbytes_per_sec(0); // Tests expect the field.
    dest.set_replication_id(replicationId);
}
} // namespace RAMCloud<|MERGE_RESOLUTION|>--- conflicted
+++ resolved
@@ -520,9 +520,14 @@
     LOG(DEBUG, "CoordinatorServerList::recoverServerUpdate()");
     // If there are other update-able fields in the future, read them in from
     // ServerUpdate and update them all.
-    ServerUpdate(*this, lock,
-                 ServerId(state->server_id()),
-                 state->master_recovery_info()).complete(logIdServerUpdate);
+    if (state->entry_type() == "ServerUpdateReplicationId") {
+        ServerUpdate(*this, lock, ServerId(state->server_id()),
+                     state->master_recovery_info(), NO_ID, true,
+                     state->replication_id()).complete(logIdServerUpdate);
+    } else {
+        ServerUpdate(*this, lock, ServerId(state->server_id()),
+                     state->master_recovery_info()).complete(logIdServerUpdate);
+    }
 }
 
 //////////////////////////////////////////////////////////////////////
@@ -832,7 +837,12 @@
 CoordinatorServerList::ServerUpdate::execute()
 {
     ProtoBuf::ServerUpdate serverUpdate;
-    serverUpdate.set_entry_type("ServerUpdate");
+    if (!isReplicationIdUpdate) {
+        serverUpdate.set_entry_type("ServerUpdate");
+    } else {
+        serverUpdate.set_entry_type("ServerUpdateReplicationId");
+        serverUpdate.set_replication_id(replicationId);
+    }
     serverUpdate.set_server_id(serverId.getId());
     (*serverUpdate.mutable_master_recovery_info()) = recoveryInfo;
 
@@ -864,7 +874,6 @@
     if (entry) {
         entry->masterRecoveryInfo = recoveryInfo;
         entry->logIdServerUpdate = entryId;
-<<<<<<< HEAD
         if (isReplicationIdUpdate) {
             entry->replicationId = replicationId;
             entry->logIdServerReplicationUpdate =
@@ -880,11 +889,7 @@
                 csl.pushUpdate(lock, version);
             }
             csl.logIdServerReplicationUpdate = NO_ID;
-        } else {
-            entry->masterRecoveryInfo = recoveryInfo;
         }
-=======
->>>>>>> c1fa0a60
     } else {
         LOG(WARNING, "Server being updated doesn't exist: %s",
             serverId.toString().c_str());
@@ -1293,16 +1298,10 @@
         }
 
         if (e->status == ServerStatus::UP) {
-<<<<<<< HEAD
             ServerReplicationUpdate(*this, lock).execute();
             ServerUpdate(*this, lock, e->serverId, e->masterRecoveryInfo,
                          e->logIdServerUpdate,
                          true, replicationId, version + 1).execute();
-=======
-            e->replicationId = replicationId;
-            ProtoBuf::ServerList_Entry& protoBufEntry(*update.add_server());
-            e->serialize(protoBufEntry);
->>>>>>> c1fa0a60
         }
     }
     return true;

/* Copyright (c) 2009-2015 Stanford University
 *
 * Permission to use, copy, modify, and distribute this software for any
 * purpose with or without fee is hereby granted, provided that the above
 * copyright notice and this permission notice appear in all copies.
 *
 * THE SOFTWARE IS PROVIDED "AS IS" AND THE AUTHOR(S) DISCLAIM ALL WARRANTIES
 * WITH REGARD TO THIS SOFTWARE INCLUDING ALL IMPLIED WARRANTIES OF
 * MERCHANTABILITY AND FITNESS. IN NO EVENT SHALL AUTHORS BE LIABLE FOR
 * ANY SPECIAL, DIRECT, INDIRECT, OR CONSEQUENTIAL DAMAGES OR ANY DAMAGES
 * WHATSOEVER RESULTING FROM LOSS OF USE, DATA OR PROFITS, WHETHER IN AN
 * ACTION OF CONTRACT, NEGLIGENCE OR OTHER TORTIOUS ACTION, ARISING OUT OF
 * OR IN CONNECTION WITH THE USE OR PERFORMANCE OF THIS SOFTWARE.
 */

#include <memory>
#include <string>
#include <list>

#include "BackupClient.h"
#include "CoordinatorService.h"
#include "MasterClient.h"
#include "ProtoBuf.h"
#include "Recovery.h"
#include "ShortMacros.h"
#include "ServerId.h"
#include "ServiceMask.h"

namespace RAMCloud {
bool CoordinatorService::forceSynchronousInit = false;

/*
 * Construct a CoordinatorService.
 *
 * \param context
 *      Overall information about the RAMCloud server. A pointer to this
 *      object will be stored at context->coordinatorService.
 * \param deadServerTimeout
 *      Servers are presumed dead if they cannot respond to a ping request
 *      in this many milliseconds.
 * \param startRecoveryManager
 *      True means we should start the thread that manages crash recovery.
 *      False is typically used only during testing.
 */
CoordinatorService::CoordinatorService(Context* context,
                                       uint32_t deadServerTimeout,
                                       bool startRecoveryManager,
                                       uint32_t maxThreads)
    : context(context)
    , serverList(context->coordinatorServerList)
    , deadServerTimeout(deadServerTimeout)
    , updateManager(context->externalStorage)
    , tableManager(context, &updateManager)
    , runtimeOptions()
    , recoveryManager(context, tableManager, &runtimeOptions)
    , threadLimit(maxThreads)
    , forceServerDownForTesting(false)
    , initFinished(false)
    , backupConfig()
    , masterConfig()
{
    context->recoveryManager = &recoveryManager;
    context->coordinatorService = this;

    // Invoke the rest of initialization in a separate thread (except during
    // unit tests). This is needed because some of the recovery operations
    // carried out during initialization require the dispatch thread running
    // to be operating, and in normal operation the thread that calls this
    // constructor also acts as dispatch thread once the constructor returns.
    // Thus we can't perform recovery synchronously here.

    if (forceSynchronousInit) {
        init(this, startRecoveryManager);
    } else {
        std::thread(init, this, startRecoveryManager).detach();
    }
}

CoordinatorService::~CoordinatorService()
{
    recoveryManager.halt();
}

/**
 * This method does most of the work of initializing a CoordinatorService.
 * It is invoked by the constructor and runs in a separate thread (see
 * explanation in the constructor).
 * \param service
 *      Coordinator service that is being constructed.
 * \param startRecoveryManager
 *      True means start the thread that handles master recoveries (this
 *      should always be true, except during unit tests)
 */
void
CoordinatorService::init(CoordinatorService* service,
        bool startRecoveryManager)
{
    // This is the top-level method in a thread, so it must catch all
    // exceptions.
    try {
        // Recover state (and incomplete operations) from external storage.
        uint64_t lastCompletedUpdate = service->updateManager.init();
        service->serverList->recover(lastCompletedUpdate);
        service->tableManager.recover(lastCompletedUpdate);
        service->updateManager.recoveryFinished();
        LOG(NOTICE, "Coordinator state has been recovered from external "
                "storage; starting service");

        // Don't enable server list updates until recovery is finished (before
        // this point the server list may not contain all information needed
        // for updating).
        service->serverList->startUpdater();

        // When the recovery manager starts up below, it will resume
        // recovery for crashed nodes; it isn't safe to do that until
        // after the server list and table manager have recovered (e.g.
        // it will need accurate information about which tables are stored on
        // a crashed server).
        if (startRecoveryManager)
            service->recoveryManager.start();

        service->initFinished = true;
    } catch (std::exception& e) {
        LOG(ERROR, "%s", e.what());
        throw; // will likely call std::terminate()
    } catch (...) {
        LOG(ERROR, "unknown exception");
        throw; // will likely call std::terminate()
    }
}

// See Server::dispatch.
void
CoordinatorService::dispatch(WireFormat::Opcode opcode,
                             Rpc* rpc)
{
    if (!initFinished) {
        throw RetryException(HERE, 1000000, 2000000,
                "coordinator service not yet initialized");
    }
    switch (opcode) {
        case WireFormat::BackupQuiesce::opcode:
            callHandler<WireFormat::BackupQuiesce, CoordinatorService,
                        &CoordinatorService::quiesce>(rpc);
            break;
        case WireFormat::CoordSplitAndMigrateIndexlet::opcode:
            callHandler<WireFormat::CoordSplitAndMigrateIndexlet,
                        CoordinatorService,
                        &CoordinatorService::coordSplitAndMigrateIndexlet>(rpc);
            break;
        case WireFormat::CreateIndex::opcode:
            callHandler<WireFormat::CreateIndex, CoordinatorService,
                        &CoordinatorService::createIndex>(rpc);
            break;
        case WireFormat::CreateTable::opcode:
            callHandler<WireFormat::CreateTable, CoordinatorService,
                        &CoordinatorService::createTable>(rpc);
            break;
        case WireFormat::DropIndex::opcode:
            callHandler<WireFormat::DropIndex, CoordinatorService,
                        &CoordinatorService::dropIndex>(rpc);
            break;
        case WireFormat::DropTable::opcode:
            callHandler<WireFormat::DropTable, CoordinatorService,
                        &CoordinatorService::dropTable>(rpc);
            break;
        case WireFormat::EnlistServer::opcode:
            callHandler<WireFormat::EnlistServer, CoordinatorService,
                        &CoordinatorService::enlistServer>(rpc);
            break;
        case WireFormat::GetRuntimeOption::opcode:
            callHandler<WireFormat::GetRuntimeOption, CoordinatorService,
                        &CoordinatorService::getRuntimeOption>(rpc);
            break;
        case WireFormat::GetTableId::opcode:
            callHandler<WireFormat::GetTableId, CoordinatorService,
                        &CoordinatorService::getTableId>(rpc);
            break;
        case WireFormat::GetBackupConfig::opcode:
            callHandler<WireFormat::GetBackupConfig, CoordinatorService,
                        &CoordinatorService::getBackupConfig>(rpc);
            break;
        case WireFormat::GetMasterConfig::opcode:
            callHandler<WireFormat::GetMasterConfig, CoordinatorService,
                        &CoordinatorService::getMasterConfig>(rpc);
            break;
        case WireFormat::GetServerList::opcode:
            callHandler<WireFormat::GetServerList, CoordinatorService,
                        &CoordinatorService::getServerList>(rpc);
            break;
        case WireFormat::GetTableConfig::opcode:
            callHandler<WireFormat::GetTableConfig, CoordinatorService,
                        &CoordinatorService::getTableConfig>(rpc);
            break;
        case WireFormat::HintServerCrashed::opcode:
            callHandler<WireFormat::HintServerCrashed, CoordinatorService,
                        &CoordinatorService::hintServerCrashed>(rpc);
            break;
        case WireFormat::ReassignTabletOwnership::opcode:
            callHandler<WireFormat::ReassignTabletOwnership, CoordinatorService,
                        &CoordinatorService::reassignTabletOwnership>(rpc);
            break;
        case WireFormat::RecoveryMasterFinished::opcode:
            callHandler<WireFormat::RecoveryMasterFinished, CoordinatorService,
                        &CoordinatorService::recoveryMasterFinished>(rpc);
            break;
        case WireFormat::ServerControlAll::opcode:
            callHandler<WireFormat::ServerControlAll, CoordinatorService,
                        &CoordinatorService::serverControlAll>(rpc);
            break;
        case WireFormat::SetMasterRecoveryInfo::opcode:
            callHandler<WireFormat::SetMasterRecoveryInfo, CoordinatorService,
                        &CoordinatorService::setMasterRecoveryInfo>(rpc);
            break;
        case WireFormat::SetRuntimeOption::opcode:
            callHandler<WireFormat::SetRuntimeOption, CoordinatorService,
                        &CoordinatorService::setRuntimeOption>(rpc);
            break;
        case WireFormat::SplitTablet::opcode:
            callHandler<WireFormat::SplitTablet, CoordinatorService,
                        &CoordinatorService::splitTablet>(rpc);
            break;
        case WireFormat::VerifyMembership::opcode:
            callHandler<WireFormat::VerifyMembership, CoordinatorService,
                        &CoordinatorService::verifyMembership>(rpc);
            break;
        default:
            throw UnimplementedRequestError(HERE);
    }
}

/**
 * Get a reference to the runtimeOptions in the Coordinator
 */
RuntimeOptions *
CoordinatorService::getRuntimeOptionsFromCoordinator()
{
    return &runtimeOptions;
}

/*
 * Top-level server method to handle the COORD_SPLIT_AND_MIGRATE_INDEXLET
 * request.
 * \copydetails Service::ping
 */
void
CoordinatorService::coordSplitAndMigrateIndexlet(
        const WireFormat::CoordSplitAndMigrateIndexlet::Request* reqHdr,
        WireFormat::CoordSplitAndMigrateIndexlet::Response* respHdr,
        Rpc* rpc)
{
    const void* splitKey = rpc->requestPayload->getRange(
            sizeof(*reqHdr), reqHdr->splitKeyLength);
    tableManager.coordSplitAndMigrateIndexlet(
            ServerId(reqHdr->newOwnerId), reqHdr->tableId, reqHdr->indexId,
            splitKey, reqHdr->splitKeyLength);
}

/**
 * Top-level server method to handle the CREATE_INDEX request.
 * \copydetails Service::ping
 */
void
CoordinatorService::createIndex(
        const WireFormat::CreateIndex::Request* reqHdr,
        WireFormat::CreateIndex::Response* respHdr,
        Rpc* rpc)
{
    tableManager.createIndex(reqHdr->tableId, reqHdr->indexId,
            reqHdr->indexType, reqHdr->numIndexlets);
}

/**
 * Top-level server method to handle the CREATE_TABLE request.
 * \copydetails Service::ping
 */
void
CoordinatorService::createTable(
        const WireFormat::CreateTable::Request* reqHdr,
        WireFormat::CreateTable::Response* respHdr,
        Rpc* rpc)
{
    if (serverList->masterCount() == 0) {
        respHdr->common.status = STATUS_RETRY;
        return;
    }

    const char* name = getString(rpc->requestPayload, sizeof(*reqHdr),
                                 reqHdr->nameLength);
    uint32_t serverSpan = reqHdr->serverSpan;

    respHdr->tableId = tableManager.createTable(name, serverSpan);
}

/**
 * Top-level server method to handle the DROP_INDEX request.
 * \copydetails Service::ping
 */
void
CoordinatorService::dropIndex(
        const WireFormat::DropIndex::Request* reqHdr,
        WireFormat::DropIndex::Response* respHdr,
        Rpc* rpc)
{
<<<<<<< HEAD
    tableManager.dropIndex(reqHdr->tableId, reqHdr->indexId);
=======
    const char* option = getString(rpc->requestPayload, sizeof(*reqHdr),
                                   reqHdr->optionLength);
    try {
        std::string value = runtimeOptions.get(option);
        respHdr->valueLength = downCast<uint32_t>(value.size() + 1);
        rpc->replyPayload->append(value.c_str(), respHdr->valueLength);
    } catch (const std::out_of_range& e) {
        respHdr->common.status = STATUS_OBJECT_DOESNT_EXIST;
        return;
    }
>>>>>>> 07d182c4
}

/**
 * Top-level server method to handle the DROP_TABLE request.
 * \copydetails Service::ping
 */
void
CoordinatorService::dropTable(
        const WireFormat::DropTable::Request* reqHdr,
        WireFormat::DropTable::Response* respHdr,
        Rpc* rpc)
{
    const char* name = getString(rpc->requestPayload, sizeof(*reqHdr),
                                 reqHdr->nameLength);
    tableManager.dropTable(name);
}

/**
 * Handle the ENLIST_SERVER RPC.
 * \copydetails Service::ping
 */
void
CoordinatorService::enlistServer(
        const WireFormat::EnlistServer::Request* reqHdr,
        WireFormat::EnlistServer::Response* respHdr,
        Rpc* rpc)
{
    ServerId replacesId = ServerId(reqHdr->replacesId);
    ServiceMask serviceMask = ServiceMask::deserialize(reqHdr->serviceMask);
    const uint32_t readSpeed = reqHdr->readSpeed;
    const char* serviceLocator = getString(rpc->requestPayload, sizeof(*reqHdr),
                                           reqHdr->serviceLocatorLength);

    // If the new server is replacing an existing one, we must start
    // crash recovery on the old server. Furthermore, we must initiate that
    // right away, so that existing servers will be notified of the crash
    // before finding out about the new server.
    if (serverList->isUp(replacesId)) {
        LOG(NOTICE, "enlisting server %s claims to replace server id "
            "%s, which is still in the server list; taking its word "
            "for it and assuming the old server has failed",
            serviceLocator, replacesId.toString().c_str());
        serverList->serverCrashed(replacesId);
    }

    ServerId newServerId = serverList->enlistServer(serviceMask,
                                                    reqHdr->preferredIndex,
                                                    readSpeed,
                                                    serviceLocator);
    respHdr->serverId = newServerId.getId();
}

/**
 * Handle the GET_BACKUP_CONFIG RPC.
 * \copydetails Service::ping
 */
void
CoordinatorService::getBackupConfig(
        const WireFormat::GetBackupConfig::Request* reqHdr,
        WireFormat::GetBackupConfig::Response* respHdr,
        Rpc* rpc)
{
    ProtoBuf::ServerConfig_Backup backupConfigBuf;
    backupConfig.serialize(backupConfigBuf);
    respHdr->backupConfigLength = ProtoBuf::serializeToResponse(
            rpc->replyPayload, &backupConfigBuf);
}

/**
 * Handle the GET_MASTER_CONFIG RPC.
 * \copydetails Service::ping
 */
void
CoordinatorService::getMasterConfig(
        const WireFormat::GetMasterConfig::Request* reqHdr,
        WireFormat::GetMasterConfig::Response* respHdr,
        Rpc* rpc)
{
    ProtoBuf::ServerConfig_Master masterConfigBuf;
    masterConfig.serialize(masterConfigBuf);
    respHdr->masterConfigLength = ProtoBuf::serializeToResponse(
            rpc->replyPayload, &masterConfigBuf);
}

/**
 * Gets the value of a runtime option field that's been previously set
 * using CoordinatorClient::setRuntimeOption().
 * \copydetails Service::ping
 */
void
CoordinatorService::getRuntimeOption(
        const WireFormat::GetRuntimeOption::Request* reqHdr,
        WireFormat::GetRuntimeOption::Response* respHdr,
        Rpc* rpc)
{
    const char* option = getString(rpc->requestPayload, sizeof(*reqHdr),
                                   reqHdr->optionLength);
    try {
        std::string value = runtimeOptions.get(option);
        respHdr->valueLength = downCast<uint32_t>(value.size() + 1);
        rpc->replyPayload->appendExternal(value.c_str(), respHdr->valueLength);
    } catch (const std::out_of_range& e) {
        respHdr->common.status = STATUS_OBJECT_DOESNT_EXIST;
        return;
    }
}

/**
 * Handle the GET_SERVER_LIST RPC.
 * \copydetails Service::ping
 */
void
CoordinatorService::getServerList(
        const WireFormat::GetServerList::Request* reqHdr,
        WireFormat::GetServerList::Response* respHdr,
        Rpc* rpc)
{
    ServiceMask serviceMask = ServiceMask::deserialize(reqHdr->serviceMask);

    ProtoBuf::ServerList serialServerList;
    serverList->serialize(&serialServerList, serviceMask);

    respHdr->serverListLength =
        serializeToResponse(rpc->replyPayload, &serialServerList);
}

/**
 * Handle the GET_TABLE_CONFIG RPC.
 * \copydetails Service::ping
 */
void
CoordinatorService::getTableConfig(
        const WireFormat::GetTableConfig::Request* reqHdr,
        WireFormat::GetTableConfig::Response* respHdr,
        Rpc* rpc)
{
    ProtoBuf::TableConfig tableConfig;
    tableManager.serializeTableConfig(&tableConfig, reqHdr->tableId);
    respHdr->tableConfigLength = serializeToResponse(rpc->replyPayload,
                                                     &tableConfig);
}

/**
 * Top-level server method to handle the GET_TABLE_ID request.
 * \copydetails Service::ping
 */
void
CoordinatorService::getTableId(
        const WireFormat::GetTableId::Request* reqHdr,
        WireFormat::GetTableId::Response* respHdr,
        Rpc* rpc)
{
    const char* name = getString(rpc->requestPayload, sizeof(*reqHdr),
                                 reqHdr->nameLength);

    try {
        uint64_t tableId = tableManager.getTableId(name);
        respHdr->tableId = tableId;
    } catch (TableManager::NoSuchTable& e) {
        respHdr->common.status = STATUS_TABLE_DOESNT_EXIST;
        return;
    }
}

/**
 * Handle the ENLIST_SERVER RPC.
 * \copydetails Service::ping
 */
void
CoordinatorService::hintServerCrashed(
        const WireFormat::HintServerCrashed::Request* reqHdr,
        WireFormat::HintServerCrashed::Response* respHdr,
        Rpc* rpc)
{
    ServerId serverId(reqHdr->serverId);
    rpc->sendReply();
    // reqHdr, respHdr, and rpc are off-limits now

    if (!serverList->contains(serverId) ||
            (*serverList)[serverId].status != ServerStatus::UP) {
        LOG(NOTICE, "Spurious crash report on unknown server id %s",
                     serverId.toString().c_str());
        return;
     }

     LOG(NOTICE, "Checking server id %s (%s)",
         serverId.toString().c_str(), serverList->getLocator(serverId).c_str());
     if (!verifyServerFailure(serverId))
         return;

     LOG(NOTICE, "Server id %s has crashed, notifying the cluster and "
         "starting recovery", serverId.toString().c_str());

     serverList->serverCrashed(serverId);
}

/**
 * Have all backups flush their dirty segments to storage.
 * \copydetails Service::ping
 */
void
CoordinatorService::quiesce(
        const WireFormat::BackupQuiesce::Request* reqHdr,
        WireFormat::BackupQuiesce::Response* respHdr,
        Rpc* rpc)
{
    for (size_t i = 0; i < serverList->size(); i++) {
        try {
            if ((*serverList)[i].isBackup()) {
                BackupClient::quiesce(context, (*serverList)[i].serverId);
            }
        } catch (ServerListException& e) {
            // Do nothing for the server that doesn't exist. Continue.
        }
    }
}

/**
 * Handle the REASSIGN_TABLET_OWNER RPC.
 *
 * \copydetails Service::ping
 */
void
CoordinatorService::reassignTabletOwnership(
        const WireFormat::ReassignTabletOwnership::Request* reqHdr,
        WireFormat::ReassignTabletOwnership::Response* respHdr,
        Rpc* rpc)
{
    ServerId newOwner(reqHdr->newOwnerId);
    uint64_t tableId = reqHdr->tableId;
    uint64_t startKeyHash = reqHdr->firstKeyHash;
    uint64_t endKeyHash = reqHdr->lastKeyHash;

    if (!serverList->isUp(newOwner)) {
        LOG(WARNING, "Cannot reassign tablet [0x%lx,0x%lx] in tableId %lu "
                     "to %s: server not up",
                      startKeyHash, endKeyHash, tableId,
                      newOwner.toString().c_str());
        respHdr->common.status = STATUS_SERVER_NOT_UP;
        return;
    }

    try {
        tableManager.reassignTabletOwnership(
                newOwner, tableId, startKeyHash, endKeyHash,
                reqHdr->ctimeSegmentId, reqHdr->ctimeSegmentOffset);
    } catch (const TableManager::NoSuchTablet& e) {
        LOG(WARNING, "Could not reassign tablet [0x%lx,0x%lx] in tableId %lu: "
            "tablet not found",
            startKeyHash, endKeyHash, tableId);
        respHdr->common.status = STATUS_TABLE_DOESNT_EXIST;
    }
}

/**
 * Handle the TABLETS_RECOVERED RPC.
 * \copydetails Service::ping
 */
void
CoordinatorService::recoveryMasterFinished(
        const WireFormat::RecoveryMasterFinished::Request* reqHdr,
        WireFormat::RecoveryMasterFinished::Response* respHdr,
        Rpc* rpc)
{
    ProtoBuf::RecoveryPartition recoveryPartition;
    ProtoBuf::parseFromRequest(rpc->requestPayload,
                               sizeof32(*reqHdr),
                               reqHdr->tabletsLength, &recoveryPartition);

    ServerId serverId = ServerId(reqHdr->recoveryMasterId);
    respHdr->cancelRecovery =
        recoveryManager.recoveryMasterFinished(reqHdr->recoveryId,
                                               serverId,
                                               recoveryPartition,
                                               reqHdr->successful);
}

/**
 * Send ServerControl RPCs to all servers in the ServerList.
 *
 * \copydetails Service::ping
 */
void
CoordinatorService::serverControlAll(
        const WireFormat::ServerControlAll::Request* reqHdr,
        WireFormat::ServerControlAll::Response* respHdr,
        Rpc* rpc)
{
    respHdr->serverCount = 0;
    respHdr->respCount = 0;
    respHdr->totalRespLength = 0;
    uint32_t reqOffset = sizeof32(*reqHdr);
    const void* inputData = rpc->requestPayload->getRange(reqOffset,
                                                          reqHdr->inputLength);

    std::list<ServerControlRpcContainer> rpcs;
    ServerId nextServerId;
    bool end = false;

    // If all RPCs complete and ServerId list has reached the end, we are done.
    while (rpcs.size() > 0 || !end) {
        // Check all outstanding RPCs.
        checkServerControlRpcs(&rpcs, respHdr, rpc);

        // If there are still servers left, send out 1 RPC
        if (!end) {
            nextServerId = serverList->nextServer(nextServerId,
                                                  {WireFormat::PING_SERVICE},
                                                  &end,
                                                  false);
            if (!end && nextServerId.isValid()) {
                rpcs.emplace_back(context, nextServerId, reqHdr->controlOp,
                                  inputData, reqHdr->inputLength);
            }
        }
    }
    respHdr->common.status = STATUS_OK;
}

/**
 * Updates the master recovery info for a particular server. This metadata
 * is stored in the server list until a master crashes at which point it is
 * used in the recovery of the master. Currently, masters store log metadata
 * there needed to invalidate replicas which might have become stale due to
 * backup crashes. Only the master recovery portion of the coordinator needs
 * to understand the contents.
 *
 * \copydetails Service::ping
 */
void
CoordinatorService::setMasterRecoveryInfo(
        const WireFormat::SetMasterRecoveryInfo::Request* reqHdr,
        WireFormat::SetMasterRecoveryInfo::Response* respHdr,
        Rpc* rpc)
{
    ServerId serverId(reqHdr->serverId);
    ProtoBuf::MasterRecoveryInfo recoveryInfo;
    ProtoBuf::parseFromRequest(rpc->requestPayload,
                               sizeof32(*reqHdr),
                               reqHdr->infoLength, &recoveryInfo);

    LOG(DEBUG, "setMasterRecoveryInfo for server %s to %s",
        serverId.toString().c_str(), recoveryInfo.ShortDebugString().c_str());

    if (!serverList->setMasterRecoveryInfo(serverId, &recoveryInfo)) {
        LOG(WARNING, "setMasterRecoveryInfo server doesn't exist: %s",
            serverId.toString().c_str());
        respHdr->common.status = STATUS_SERVER_NOT_UP;
        return;
    }
}

/**
 * Sets a runtime option field on the coordinator to the indicated value.
 * See CoordinatorClient::setRuntimeOption() for details.
 *
 * \copydetails Service::ping
 */
void
CoordinatorService::setRuntimeOption(
        const WireFormat::SetRuntimeOption::Request* reqHdr,
        WireFormat::SetRuntimeOption::Response* respHdr,
        Rpc* rpc)
{
    const char* option = getString(rpc->requestPayload, sizeof(*reqHdr),
                                   reqHdr->optionLength);
    const char* value = getString(rpc->requestPayload,
                                  sizeof32(*reqHdr) + reqHdr->optionLength,
                                  reqHdr->valueLength);
    try {
        runtimeOptions.set(option, value);
    } catch (const std::out_of_range& e) {
        respHdr->common.status = STATUS_OBJECT_DOESNT_EXIST;
    }
}

/**
 * Top-level server method to handle the SPLIT_TABLET request.
 * \copydetails Service::ping
 */
void
CoordinatorService::splitTablet(
        const WireFormat::SplitTablet::Request* reqHdr,
        WireFormat::SplitTablet::Response* respHdr,
        Rpc* rpc)
{
    // Check that the tablet with the described key ranges exists.
    // If the tablet exists, adjust its lastKeyHash so it becomes the tablet
    // for the first part after the split and also copy the tablet and use
    // the copy for the second part after the split.
    const char* name = getString(rpc->requestPayload, sizeof(*reqHdr),
                                 reqHdr->nameLength);
    try {
        tableManager.splitTablet(
                name, reqHdr->splitKeyHash);
        LOG(NOTICE,
            "In table '%s' I split the tablet at key %lu",
            name, reqHdr->splitKeyHash);
    } catch (const TableManager::NoSuchTablet& e) {
        respHdr->common.status = STATUS_TABLET_DOESNT_EXIST;
        return;
    } catch (const TableManager::BadSplit& e) {
        respHdr->common.status = STATUS_REQUEST_FORMAT_ERROR;
        return;
    } catch (TableManager::NoSuchTable& e) {
        respHdr->common.status = STATUS_TABLE_DOESNT_EXIST;
        return;
    }
}

/**
 * Check to see whether a given server is still considered an active member
 * of the cluster; if not, return STATUS_CALLER_NOT_IN_CLUSTER status.
 *
 * \copydetails Service::ping
 */
void
CoordinatorService::verifyMembership(
        const WireFormat::VerifyMembership::Request* reqHdr,
        WireFormat::VerifyMembership::Response* respHdr,
        Rpc* rpc)
{
    ServerId serverId(reqHdr->serverId);
    if (!serverList->isUp(serverId)) {
        respHdr->common.status = STATUS_CALLER_NOT_IN_CLUSTER;
        LOG(WARNING, "Membership verification failed for %s",
            serverList->toString(serverId).c_str());
    }
}

/**
 * Checks all outstanding ServerControlRpcs in rpcs and appends the results to
 * the replyPayload of rpc if isReady.  Used in serverControlAll.
 *
 * \param rpcs
 *      List of ServerControlRpcContainers to check and process.
 * \param respHdr
 *      Various fields in this header may be updated after the call.
 * \param rpc
 *      New response data may be appended to the replyPayload after the call.
 */
void
CoordinatorService::checkServerControlRpcs(
        std::list<ServerControlRpcContainer>* rpcs,
        WireFormat::ServerControlAll::Response* respHdr,
        Rpc* rpc)
{
    // Check all outstanding RPCs.
    std::list<ServerControlRpcContainer>::iterator it = rpcs->begin();
    while (it != rpcs->end()) {
        ServerControlRpcContainer* controlRpc = &(*it);

        // Rule 1: Skip to next rpc if not ready.
        if (!controlRpc->rpc.isReady()) {
            it++;
            continue;
        }

        // Rule 2: Try to wait on the rpc.  If the server responded, we can
        // process the rpc.
        if (controlRpc->rpc.waitRaw()) {
            // if the response RPC fits in the response, append the response.
            uint32_t bufferSize = controlRpc->buffer.size();
            if (Transport::MAX_RPC_LEN - rpc->replyPayload->size() >=
                    bufferSize) {
                respHdr->respCount++;
                respHdr->totalRespLength += bufferSize;
                rpc->replyPayload->appendCopy(
                        controlRpc->buffer.getRange(0, bufferSize), bufferSize);
            }
            respHdr->serverCount++;
        }

        // Destroy object.
        it = rpcs->erase(it);
    }
}

/**
 * Investigate \a serverId and make a verdict about its whether it is alive.
 *
 * \param serverId
 *      Server to investigate.
 * \return
 *      True if the server is dead, false if it is alive.
 * \throw Exception
 *      If \a serverId is not in #serverList.
 */
bool
CoordinatorService::verifyServerFailure(ServerId serverId) {
    // Skip the real ping if this is from a unit test
    if (forceServerDownForTesting)
        return true;

    const string& serviceLocator = serverList->getLocator(serverId);
    PingRpc pingRpc(context, serverId, ServerId());

    if (pingRpc.wait(deadServerTimeout * 1000 * 1000)) {
        LOG(NOTICE, "False positive for server id %s (\"%s\")",
                    serverId.toString().c_str(), serviceLocator.c_str());
        return false;
    }
    LOG(NOTICE, "Verified host failure: id %s (\"%s\")",
        serverId.toString().c_str(), serviceLocator.c_str());
    return true;
}

} // namespace RAMCloud<|MERGE_RESOLUTION|>--- conflicted
+++ resolved
@@ -302,20 +302,7 @@
         WireFormat::DropIndex::Response* respHdr,
         Rpc* rpc)
 {
-<<<<<<< HEAD
     tableManager.dropIndex(reqHdr->tableId, reqHdr->indexId);
-=======
-    const char* option = getString(rpc->requestPayload, sizeof(*reqHdr),
-                                   reqHdr->optionLength);
-    try {
-        std::string value = runtimeOptions.get(option);
-        respHdr->valueLength = downCast<uint32_t>(value.size() + 1);
-        rpc->replyPayload->append(value.c_str(), respHdr->valueLength);
-    } catch (const std::out_of_range& e) {
-        respHdr->common.status = STATUS_OBJECT_DOESNT_EXIST;
-        return;
-    }
->>>>>>> 07d182c4
 }
 
 /**
@@ -416,7 +403,7 @@
     try {
         std::string value = runtimeOptions.get(option);
         respHdr->valueLength = downCast<uint32_t>(value.size() + 1);
-        rpc->replyPayload->appendExternal(value.c_str(), respHdr->valueLength);
+        rpc->replyPayload->append(value.c_str(), respHdr->valueLength);
     } catch (const std::out_of_range& e) {
         respHdr->common.status = STATUS_OBJECT_DOESNT_EXIST;
         return;
